--- conflicted
+++ resolved
@@ -88,12 +88,7 @@
 * `parameter_group_name` – (Required unless `replication_group_id` is provided) Name of the parameter group to associate
 with this cache cluster
 
-<<<<<<< HEAD
-* `port` – (Required unless `replication_group_id` is provided) The port number on which each of the cache nodes will
-accept connections. For Memcache the default is 11211, and for Redis the default port is 6379.
-=======
-* `port` – (Optional) The port number on which each of the cache nodes will accept connections. For Memcache the default is 11211, and for Redis the default port is 6379.
->>>>>>> aca88da5
+* `port` – (Optional) The port number on which each of the cache nodes will accept connections. For Memcache the default is 11211, and for Redis the default port is 6379. Cannot be provided with `replication_group_id`.
 
 * `subnet_group_name` – (Optional, VPC only) Name of the subnet group to be used
 for the cache cluster.
