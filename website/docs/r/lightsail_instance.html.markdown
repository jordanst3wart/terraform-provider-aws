--- conflicted
+++ resolved
@@ -64,27 +64,6 @@
 
 ## Argument Reference
 
-<<<<<<< HEAD
-This resource supports the following arguments:
-
-* `region` - (Optional) Region where this resource will be [managed](https://docs.aws.amazon.com/general/latest/gr/rande.html#regional-endpoints). Defaults to the Region set in the [provider configuration](https://registry.terraform.io/providers/hashicorp/aws/latest/docs#aws-configuration-reference).
-* `name` - (Required) The name of the Lightsail Instance. Names must be unique within each AWS Region in your Lightsail account.
-* `availability_zone` - (Required) The Availability Zone in which to create your instance. A
-  list of available zones can be obtained using the AWS CLI command:
-  [`aws lightsail get-regions --include-availability-zones`](https://awscli.amazonaws.com/v2/documentation/api/latest/reference/lightsail/get-regions.html).
-* `blueprint_id` - (Required) The ID for a virtual private server image. A list of available
-  blueprint IDs can be obtained using the AWS CLI command:
-  [`aws lightsail get-blueprints`](https://awscli.amazonaws.com/v2/documentation/api/latest/reference/lightsail/get-blueprints.html).
-* `bundle_id` - (Required) The bundle of specification information. A list of available
-  bundle IDs can be obtained using the AWS CLI command:
-  [`aws lightsail get-bundles`](https://awscli.amazonaws.com/v2/documentation/api/latest/reference/lightsail/get-bundles.html).
-* `key_pair_name` - (Optional) The name of your key pair. Created in the
-Lightsail console (cannot use `aws_key_pair` at this time)
-* `user_data` - (Optional) Single lined launch script as a string to configure server with additional user data
-* `ip_address_type` - (Optional) The IP address type of the Lightsail Instance. Valid Values: `dualstack`,  `ipv4`, and `ipv6`.
-* `add_on` - (Optional) The add-on configuration for the instance. [Detailed below](#add_on).
-* `tags` - (Optional) A map of tags to assign to the resource. To create a key-only tag, use an empty string as the value. If configured with a provider [`default_tags` configuration block](https://registry.terraform.io/providers/hashicorp/aws/latest/docs#default_tags-configuration-block) present, tags with matching keys will overwrite those defined at the provider-level.
-=======
 The following arguments are required:
 
 * `availability_zone` - (Required) Availability Zone in which to create your instance. A list of available zones can be obtained using the AWS CLI command: [`aws lightsail get-regions --include-availability-zones`](https://awscli.amazonaws.com/v2/documentation/api/latest/reference/lightsail/get-regions.html).
@@ -97,9 +76,9 @@
 * `add_on` - (Optional) Add-on configuration for the instance. [See below](#add_on).
 * `ip_address_type` - (Optional) IP address type of the Lightsail Instance. Valid values: `dualstack`, `ipv4`, `ipv6`. Default: `dualstack`.
 * `key_pair_name` - (Optional) Name of your key pair. Created in the Lightsail console (cannot use `aws_key_pair` at this time).
+* `region` - (Optional) Region where this resource will be [managed](https://docs.aws.amazon.com/general/latest/gr/rande.html#regional-endpoints). Defaults to the Region set in the [provider configuration](https://registry.terraform.io/providers/hashicorp/aws/latest/docs#aws-configuration-reference).
 * `tags` - (Optional) Map of tags to assign to the resource. To create a key-only tag, use an empty string as the value. If configured with a provider [`default_tags` configuration block](https://registry.terraform.io/providers/hashicorp/aws/latest/docs#default_tags-configuration-block) present, tags with matching keys will overwrite those defined at the provider-level.
 * `user_data` - (Optional) Single lined launch script as a string to configure server with additional user data.
->>>>>>> f7a3b98d
 
 ### `add_on`
 
