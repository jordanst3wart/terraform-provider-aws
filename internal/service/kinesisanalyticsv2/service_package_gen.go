--- conflicted
+++ resolved
@@ -34,20 +34,14 @@
 			Factory:  resourceApplication,
 			TypeName: "aws_kinesisanalyticsv2_application",
 			Name:     "Application",
-<<<<<<< HEAD
-			Tags: &inttypes.ServicePackageResourceTags{
+			Tags: unique.Make(inttypes.ServicePackageResourceTags{
 				IdentifierAttribute: names.AttrARN,
-			},
+			}),
 			Region: &inttypes.ServicePackageResourceRegion{
 				IsGlobal:                      false,
 				IsOverrideEnabled:             true,
 				IsValidateOverrideInPartition: true,
 			},
-=======
-			Tags: unique.Make(types.ServicePackageResourceTags{
-				IdentifierAttribute: names.AttrARN,
-			}),
->>>>>>> 45438b17
 		},
 		{
 			Factory:  resourceApplicationSnapshot,
