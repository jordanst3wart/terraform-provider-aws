package imagebuilder_test

import (
	"fmt"
	"regexp"
	"testing"

	"github.com/aws/aws-sdk-go/aws"
	"github.com/aws/aws-sdk-go/service/imagebuilder"
	"github.com/hashicorp/aws-sdk-go-base/tfawserr"
	sdkacctest "github.com/hashicorp/terraform-plugin-sdk/v2/helper/acctest"
	"github.com/hashicorp/terraform-plugin-sdk/v2/helper/resource"
	"github.com/hashicorp/terraform-plugin-sdk/v2/terraform"
	"github.com/hashicorp/terraform-provider-aws/internal/acctest"
	"github.com/hashicorp/terraform-provider-aws/internal/conns"
	tfimagebuilder "github.com/hashicorp/terraform-provider-aws/internal/service/imagebuilder"
	"github.com/hashicorp/terraform-provider-aws/internal/verify"
)

func TestAccImageBuilderImageRecipe_basic(t *testing.T) {
	rName := sdkacctest.RandomWithPrefix(acctest.ResourcePrefix)
	resourceName := "aws_imagebuilder_image_recipe.test"

	resource.ParallelTest(t, resource.TestCase{
		PreCheck:     func() { acctest.PreCheck(t) },
		ErrorCheck:   acctest.ErrorCheck(t, imagebuilder.EndpointsID),
		Providers:    acctest.Providers,
		CheckDestroy: testAccCheckImageRecipeDestroy,
		Steps: []resource.TestStep{
			{
				Config: testAccImageRecipeNameConfig(rName),
				Check: resource.ComposeTestCheckFunc(
					testAccCheckImageRecipeExists(resourceName),
					acctest.MatchResourceAttrRegionalARN(resourceName, "arn", "imagebuilder", regexp.MustCompile(fmt.Sprintf("image-recipe/%s/1.0.0", rName))),
					resource.TestCheckResourceAttr(resourceName, "block_device_mapping.#", "0"),
					resource.TestCheckResourceAttr(resourceName, "component.#", "1"),
					acctest.CheckResourceAttrRFC3339(resourceName, "date_created"),
					resource.TestCheckResourceAttr(resourceName, "description", ""),
					resource.TestCheckResourceAttr(resourceName, "name", rName),
					acctest.CheckResourceAttrAccountID(resourceName, "owner"),
					acctest.CheckResourceAttrRegionalARNAccountID(resourceName, "parent_image", "imagebuilder", "aws", "image/amazon-linux-2-x86/x.x.x"),
					resource.TestCheckResourceAttr(resourceName, "platform", imagebuilder.PlatformLinux),
					resource.TestCheckResourceAttr(resourceName, "tags.%", "0"),
					resource.TestCheckResourceAttr(resourceName, "version", "1.0.0"),
				),
			},
			{
				ResourceName:      resourceName,
				ImportState:       true,
				ImportStateVerify: true,
			},
		},
	})
}

func TestAccImageBuilderImageRecipe_disappears(t *testing.T) {
	rName := sdkacctest.RandomWithPrefix(acctest.ResourcePrefix)
	resourceName := "aws_imagebuilder_image_recipe.test"

	resource.ParallelTest(t, resource.TestCase{
		PreCheck:     func() { acctest.PreCheck(t) },
		ErrorCheck:   acctest.ErrorCheck(t, imagebuilder.EndpointsID),
		Providers:    acctest.Providers,
		CheckDestroy: testAccCheckImageRecipeDestroy,
		Steps: []resource.TestStep{
			{
				Config: testAccImageRecipeNameConfig(rName),
				Check: resource.ComposeTestCheckFunc(
					testAccCheckImageRecipeExists(resourceName),
					acctest.CheckResourceDisappears(acctest.Provider, tfimagebuilder.ResourceImageRecipe(), resourceName),
				),
				ExpectNonEmptyPlan: true,
			},
		},
	})
}

func TestAccImageBuilderImageRecipe_BlockDeviceMapping_deviceName(t *testing.T) {
	rName := sdkacctest.RandomWithPrefix(acctest.ResourcePrefix)
	resourceName := "aws_imagebuilder_image_recipe.test"

	resource.ParallelTest(t, resource.TestCase{
		PreCheck:     func() { acctest.PreCheck(t) },
		ErrorCheck:   acctest.ErrorCheck(t, imagebuilder.EndpointsID),
		Providers:    acctest.Providers,
		CheckDestroy: testAccCheckImageRecipeDestroy,
		Steps: []resource.TestStep{
			{
				Config: testAccImageRecipeBlockDeviceMappingDeviceNameConfig(rName, "/dev/xvdb"),
				Check: resource.ComposeTestCheckFunc(
					testAccCheckImageRecipeExists(resourceName),
					resource.TestCheckResourceAttr(resourceName, "block_device_mapping.#", "1"),
					resource.TestCheckTypeSetElemNestedAttrs(resourceName, "block_device_mapping.*", map[string]string{
						"device_name": "/dev/xvdb",
					}),
				),
			},
			{
				ResourceName:      resourceName,
				ImportState:       true,
				ImportStateVerify: true,
			},
		},
	})
}

func TestAccImageBuilderImageRecipe_BlockDeviceMappingEBS_deleteOnTermination(t *testing.T) {
	rName := sdkacctest.RandomWithPrefix(acctest.ResourcePrefix)
	resourceName := "aws_imagebuilder_image_recipe.test"

	resource.ParallelTest(t, resource.TestCase{
		PreCheck:     func() { acctest.PreCheck(t) },
		ErrorCheck:   acctest.ErrorCheck(t, imagebuilder.EndpointsID),
		Providers:    acctest.Providers,
		CheckDestroy: testAccCheckImageRecipeDestroy,
		Steps: []resource.TestStep{
			{
				Config: testAccImageRecipeBlockDeviceMappingEBSDeleteOnTerminationConfig(rName, true),
				Check: resource.ComposeTestCheckFunc(
					testAccCheckImageRecipeExists(resourceName),
					resource.TestCheckResourceAttr(resourceName, "block_device_mapping.#", "1"),
					resource.TestCheckTypeSetElemNestedAttrs(resourceName, "block_device_mapping.*", map[string]string{
						"ebs.0.delete_on_termination": "true",
					}),
				),
			},
			{
				ResourceName:      resourceName,
				ImportState:       true,
				ImportStateVerify: true,
			},
		},
	})
}

func TestAccImageBuilderImageRecipe_BlockDeviceMappingEBS_encrypted(t *testing.T) {
	rName := sdkacctest.RandomWithPrefix(acctest.ResourcePrefix)
	resourceName := "aws_imagebuilder_image_recipe.test"

	resource.ParallelTest(t, resource.TestCase{
		PreCheck:     func() { acctest.PreCheck(t) },
		ErrorCheck:   acctest.ErrorCheck(t, imagebuilder.EndpointsID),
		Providers:    acctest.Providers,
		CheckDestroy: testAccCheckImageRecipeDestroy,
		Steps: []resource.TestStep{
			{
				Config: testAccImageRecipeBlockDeviceMappingEBSEncryptedConfig(rName, true),
				Check: resource.ComposeTestCheckFunc(
					testAccCheckImageRecipeExists(resourceName),
					resource.TestCheckResourceAttr(resourceName, "block_device_mapping.#", "1"),
					resource.TestCheckTypeSetElemNestedAttrs(resourceName, "block_device_mapping.*", map[string]string{
						"ebs.0.encrypted": "true",
					}),
				),
			},
			{
				ResourceName:      resourceName,
				ImportState:       true,
				ImportStateVerify: true,
			},
		},
	})
}

func TestAccImageBuilderImageRecipe_BlockDeviceMappingEBS_iops(t *testing.T) {
	rName := sdkacctest.RandomWithPrefix(acctest.ResourcePrefix)
	resourceName := "aws_imagebuilder_image_recipe.test"

	resource.ParallelTest(t, resource.TestCase{
		PreCheck:     func() { acctest.PreCheck(t) },
		ErrorCheck:   acctest.ErrorCheck(t, imagebuilder.EndpointsID),
		Providers:    acctest.Providers,
		CheckDestroy: testAccCheckImageRecipeDestroy,
		Steps: []resource.TestStep{
			{
				Config: testAccImageRecipeBlockDeviceMappingEBSIopsConfig(rName, 100),
				Check: resource.ComposeTestCheckFunc(
					testAccCheckImageRecipeExists(resourceName),
					resource.TestCheckResourceAttr(resourceName, "block_device_mapping.#", "1"),
					resource.TestCheckTypeSetElemNestedAttrs(resourceName, "block_device_mapping.*", map[string]string{
						"ebs.0.iops": "100",
					}),
				),
			},
			{
				ResourceName:      resourceName,
				ImportState:       true,
				ImportStateVerify: true,
			},
		},
	})
}

func TestAccImageBuilderImageRecipe_BlockDeviceMappingEBS_kmsKeyID(t *testing.T) {
	rName := sdkacctest.RandomWithPrefix(acctest.ResourcePrefix)
	kmsKeyResourceName := "aws_kms_key.test"
	resourceName := "aws_imagebuilder_image_recipe.test"

	resource.ParallelTest(t, resource.TestCase{
		PreCheck:     func() { acctest.PreCheck(t) },
		ErrorCheck:   acctest.ErrorCheck(t, imagebuilder.EndpointsID),
		Providers:    acctest.Providers,
		CheckDestroy: testAccCheckImageRecipeDestroy,
		Steps: []resource.TestStep{
			{
				Config: testAccImageRecipeBlockDeviceMappingEBSKMSKeyIDConfig(rName),
				Check: resource.ComposeTestCheckFunc(
					testAccCheckImageRecipeExists(resourceName),
					resource.TestCheckResourceAttr(resourceName, "block_device_mapping.#", "1"),
					resource.TestCheckTypeSetElemAttrPair(resourceName, "block_device_mapping.*.ebs.0.kms_key_id", kmsKeyResourceName, "arn"),
				),
			},
			{
				ResourceName:      resourceName,
				ImportState:       true,
				ImportStateVerify: true,
			},
		},
	})
}

func TestAccImageBuilderImageRecipe_BlockDeviceMappingEBS_snapshotID(t *testing.T) {
	rName := sdkacctest.RandomWithPrefix(acctest.ResourcePrefix)
	ebsSnapshotResourceName := "aws_ebs_snapshot.test"
	resourceName := "aws_imagebuilder_image_recipe.test"

	resource.ParallelTest(t, resource.TestCase{
		PreCheck:     func() { acctest.PreCheck(t) },
		ErrorCheck:   acctest.ErrorCheck(t, imagebuilder.EndpointsID),
		Providers:    acctest.Providers,
		CheckDestroy: testAccCheckImageRecipeDestroy,
		Steps: []resource.TestStep{
			{
				Config: testAccImageRecipeBlockDeviceMappingEBSSnapshotIDConfig(rName),
				Check: resource.ComposeTestCheckFunc(
					testAccCheckImageRecipeExists(resourceName),
					resource.TestCheckResourceAttr(resourceName, "block_device_mapping.#", "1"),
					resource.TestCheckTypeSetElemAttrPair(resourceName, "block_device_mapping.*.ebs.0.snapshot_id", ebsSnapshotResourceName, "id"),
				),
			},
			{
				ResourceName:      resourceName,
				ImportState:       true,
				ImportStateVerify: true,
			},
		},
	})
}

func TestAccImageBuilderImageRecipe_BlockDeviceMappingEBS_volumeSize(t *testing.T) {
	rName := sdkacctest.RandomWithPrefix(acctest.ResourcePrefix)
	resourceName := "aws_imagebuilder_image_recipe.test"

	resource.ParallelTest(t, resource.TestCase{
		PreCheck:     func() { acctest.PreCheck(t) },
		ErrorCheck:   acctest.ErrorCheck(t, imagebuilder.EndpointsID),
		Providers:    acctest.Providers,
		CheckDestroy: testAccCheckImageRecipeDestroy,
		Steps: []resource.TestStep{
			{
				Config: testAccImageRecipeBlockDeviceMappingEBSVolumeSizeConfig(rName, 20),
				Check: resource.ComposeTestCheckFunc(
					testAccCheckImageRecipeExists(resourceName),
					resource.TestCheckResourceAttr(resourceName, "block_device_mapping.#", "1"),
					resource.TestCheckTypeSetElemNestedAttrs(resourceName, "block_device_mapping.*", map[string]string{
						"ebs.0.volume_size": "20",
					}),
				),
			},
			{
				ResourceName:      resourceName,
				ImportState:       true,
				ImportStateVerify: true,
			},
		},
	})
}

func TestAccImageBuilderImageRecipe_BlockDeviceMappingEBS_volumeTypeGP2(t *testing.T) {
	rName := sdkacctest.RandomWithPrefix(acctest.ResourcePrefix)
	resourceName := "aws_imagebuilder_image_recipe.test"

	resource.ParallelTest(t, resource.TestCase{
		PreCheck:     func() { acctest.PreCheck(t) },
		ErrorCheck:   acctest.ErrorCheck(t, imagebuilder.EndpointsID),
		Providers:    acctest.Providers,
		CheckDestroy: testAccCheckImageRecipeDestroy,
		Steps: []resource.TestStep{
			{
				Config: testAccImageRecipeBlockDeviceMappingEBSVolumeTypeConfig(rName, imagebuilder.EbsVolumeTypeGp2),
				Check: resource.ComposeTestCheckFunc(
					testAccCheckImageRecipeExists(resourceName),
					resource.TestCheckResourceAttr(resourceName, "block_device_mapping.#", "1"),
					resource.TestCheckTypeSetElemNestedAttrs(resourceName, "block_device_mapping.*", map[string]string{
						"ebs.0.volume_type": imagebuilder.EbsVolumeTypeGp2,
					}),
				),
			},
			{
				ResourceName:      resourceName,
				ImportState:       true,
				ImportStateVerify: true,
			},
		},
	})
}

func TestAccImageBuilderImageRecipe_BlockDeviceMappingEBS_volumeTypeGP3(t *testing.T) {
	rName := sdkacctest.RandomWithPrefix(acctest.ResourcePrefix)
	resourceName := "aws_imagebuilder_image_recipe.test"

	resource.ParallelTest(t, resource.TestCase{
		PreCheck:     func() { acctest.PreCheck(t) },
		ErrorCheck:   acctest.ErrorCheck(t, imagebuilder.EndpointsID),
		Providers:    acctest.Providers,
		CheckDestroy: testAccCheckImageRecipeDestroy,
		Steps: []resource.TestStep{
			{
				Config: testAccImageRecipeBlockDeviceMappingEBSVolumeTypeConfig(rName, tfimagebuilder.EBSVolumeTypeGP3),
				Check: resource.ComposeTestCheckFunc(
					testAccCheckImageRecipeExists(resourceName),
					resource.TestCheckResourceAttr(resourceName, "block_device_mapping.#", "1"),
					resource.TestCheckTypeSetElemNestedAttrs(resourceName, "block_device_mapping.*", map[string]string{
						"ebs.0.volume_type": tfimagebuilder.EBSVolumeTypeGP3,
					}),
				),
			},
			{
				ResourceName:      resourceName,
				ImportState:       true,
				ImportStateVerify: true,
			},
		},
	})
}

func TestAccImageBuilderImageRecipe_BlockDeviceMapping_noDevice(t *testing.T) {
	rName := sdkacctest.RandomWithPrefix(acctest.ResourcePrefix)
	resourceName := "aws_imagebuilder_image_recipe.test"

	resource.ParallelTest(t, resource.TestCase{
		PreCheck:     func() { acctest.PreCheck(t) },
		ErrorCheck:   acctest.ErrorCheck(t, imagebuilder.EndpointsID),
		Providers:    acctest.Providers,
		CheckDestroy: testAccCheckImageRecipeDestroy,
		Steps: []resource.TestStep{
			{
				Config: testAccImageRecipeBlockDeviceMappingNoDeviceConfig(rName, true),
				Check: resource.ComposeTestCheckFunc(
					testAccCheckImageRecipeExists(resourceName),
					resource.TestCheckResourceAttr(resourceName, "block_device_mapping.#", "1"),
					resource.TestCheckTypeSetElemNestedAttrs(resourceName, "block_device_mapping.*", map[string]string{
						"no_device": "true",
					}),
				),
			},
			{
				ResourceName:      resourceName,
				ImportState:       true,
				ImportStateVerify: true,
			},
		},
	})
}

func TestAccImageBuilderImageRecipe_BlockDeviceMapping_virtualName(t *testing.T) {
	rName := sdkacctest.RandomWithPrefix(acctest.ResourcePrefix)
	resourceName := "aws_imagebuilder_image_recipe.test"

	resource.ParallelTest(t, resource.TestCase{
		PreCheck:     func() { acctest.PreCheck(t) },
		ErrorCheck:   acctest.ErrorCheck(t, imagebuilder.EndpointsID),
		Providers:    acctest.Providers,
		CheckDestroy: testAccCheckImageRecipeDestroy,
		Steps: []resource.TestStep{
			{
				Config: testAccImageRecipeBlockDeviceMappingVirtualNameConfig(rName, "ephemeral0"),
				Check: resource.ComposeTestCheckFunc(
					testAccCheckImageRecipeExists(resourceName),
					resource.TestCheckResourceAttr(resourceName, "block_device_mapping.#", "1"),
					resource.TestCheckTypeSetElemNestedAttrs(resourceName, "block_device_mapping.*", map[string]string{
						"virtual_name": "ephemeral0",
					}),
				),
			},
			{
				ResourceName:      resourceName,
				ImportState:       true,
				ImportStateVerify: true,
			},
		},
	})
}

func TestAccImageBuilderImageRecipe_component(t *testing.T) {
	rName := sdkacctest.RandomWithPrefix(acctest.ResourcePrefix)
	resourceName := "aws_imagebuilder_image_recipe.test"

	resource.ParallelTest(t, resource.TestCase{
		PreCheck:     func() { acctest.PreCheck(t) },
		ErrorCheck:   acctest.ErrorCheck(t, imagebuilder.EndpointsID),
		Providers:    acctest.Providers,
		CheckDestroy: testAccCheckImageRecipeDestroy,
		Steps: []resource.TestStep{
			{
				Config: testAccImageRecipeComponentConfig(rName),
				Check: resource.ComposeTestCheckFunc(
					testAccCheckImageRecipeExists(resourceName),
					resource.TestCheckResourceAttr(resourceName, "component.#", "3"),
					resource.TestCheckResourceAttrPair(resourceName, "component.0.component_arn", "data.aws_imagebuilder_component.aws-cli-version-2-linux", "arn"),
					resource.TestCheckResourceAttrPair(resourceName, "component.1.component_arn", "data.aws_imagebuilder_component.update-linux", "arn"),
					resource.TestCheckResourceAttrPair(resourceName, "component.2.component_arn", "aws_imagebuilder_component.test", "arn"),
				),
			},
			{
				ResourceName:      resourceName,
				ImportState:       true,
				ImportStateVerify: true,
			},
		},
	})
}

func TestAccImageBuilderImageRecipe_description(t *testing.T) {
	rName := sdkacctest.RandomWithPrefix(acctest.ResourcePrefix)
	resourceName := "aws_imagebuilder_image_recipe.test"

	resource.ParallelTest(t, resource.TestCase{
		PreCheck:     func() { acctest.PreCheck(t) },
		ErrorCheck:   acctest.ErrorCheck(t, imagebuilder.EndpointsID),
		Providers:    acctest.Providers,
		CheckDestroy: testAccCheckImageRecipeDestroy,
		Steps: []resource.TestStep{
			{
				Config: testAccImageRecipeDescriptionConfig(rName, "description1"),
				Check: resource.ComposeTestCheckFunc(
					testAccCheckImageRecipeExists(resourceName),
					resource.TestCheckResourceAttr(resourceName, "description", "description1"),
				),
			},
			{
				ResourceName:      resourceName,
				ImportState:       true,
				ImportStateVerify: true,
			},
		},
	})
}

func TestAccImageBuilderImageRecipe_tags(t *testing.T) {
	rName := sdkacctest.RandomWithPrefix(acctest.ResourcePrefix)
	resourceName := "aws_imagebuilder_image_recipe.test"

	resource.ParallelTest(t, resource.TestCase{
		PreCheck:     func() { acctest.PreCheck(t) },
		ErrorCheck:   acctest.ErrorCheck(t, imagebuilder.EndpointsID),
		Providers:    acctest.Providers,
		CheckDestroy: testAccCheckImageRecipeDestroy,
		Steps: []resource.TestStep{
			{
				Config: testAccImageRecipeTags1Config(rName, "key1", "value1"),
				Check: resource.ComposeTestCheckFunc(
					testAccCheckImageRecipeExists(resourceName),
					resource.TestCheckResourceAttr(resourceName, "tags.%", "1"),
					resource.TestCheckResourceAttr(resourceName, "tags.key1", "value1"),
				),
			},
			{
				ResourceName:      resourceName,
				ImportState:       true,
				ImportStateVerify: true,
			},
			{
				Config: testAccImageRecipeTags2Config(rName, "key1", "value1updated", "key2", "value2"),
				Check: resource.ComposeTestCheckFunc(
					testAccCheckImageRecipeExists(resourceName),
					resource.TestCheckResourceAttr(resourceName, "tags.%", "2"),
					resource.TestCheckResourceAttr(resourceName, "tags.key1", "value1updated"),
					resource.TestCheckResourceAttr(resourceName, "tags.key2", "value2"),
				),
			},
			{
				Config: testAccImageRecipeTags1Config(rName, "key2", "value2"),
				Check: resource.ComposeTestCheckFunc(
					testAccCheckImageRecipeExists(resourceName),
					resource.TestCheckResourceAttr(resourceName, "tags.%", "1"),
					resource.TestCheckResourceAttr(resourceName, "tags.key2", "value2"),
				),
			},
		},
	})
}

func TestAccImageBuilderImageRecipe_workingDirectory(t *testing.T) {
	rName := sdkacctest.RandomWithPrefix(acctest.ResourcePrefix)
	resourceName := "aws_imagebuilder_image_recipe.test"

	resource.ParallelTest(t, resource.TestCase{
		PreCheck:     func() { acctest.PreCheck(t) },
		ErrorCheck:   acctest.ErrorCheck(t, imagebuilder.EndpointsID),
		Providers:    acctest.Providers,
		CheckDestroy: testAccCheckImageRecipeDestroy,
		Steps: []resource.TestStep{
			{
				Config: testAccImageRecipeWorkingDirectoryConfig(rName, "/tmp"),
				Check: resource.ComposeTestCheckFunc(
					testAccCheckImageRecipeExists(resourceName),
					resource.TestCheckResourceAttr(resourceName, "working_directory", "/tmp"),
				),
			},
			{
				ResourceName:      resourceName,
				ImportState:       true,
				ImportStateVerify: true,
			},
		},
	})
}

<<<<<<< HEAD
func TestAccImageBuilderImageRecipe_userDataBase64(t *testing.T) {
=======
func TestAccImageBuilderImageRecipe_pipelineUpdateDependency(t *testing.T) {
>>>>>>> 79234d76
	rName := sdkacctest.RandomWithPrefix(acctest.ResourcePrefix)
	resourceName := "aws_imagebuilder_image_recipe.test"

	resource.ParallelTest(t, resource.TestCase{
		PreCheck:     func() { acctest.PreCheck(t) },
		ErrorCheck:   acctest.ErrorCheck(t, imagebuilder.EndpointsID),
		Providers:    acctest.Providers,
		CheckDestroy: testAccCheckImageRecipeDestroy,
		Steps: []resource.TestStep{
			{
<<<<<<< HEAD
				Config: testAccImageRecipeUserDataBase64Config(rName),
				Check: resource.ComposeTestCheckFunc(
					testAccCheckImageRecipeExists(resourceName),
					resource.TestCheckResourceAttr(resourceName, "user_data_base64", verify.Base64Encode([]byte("hello world"))),
				),
			},
			{
				ResourceName:      resourceName,
				ImportState:       true,
				ImportStateVerify: true,
=======
				Config: testAccImageRecipePipelineDependencyConfig(rName),
				Check: resource.ComposeTestCheckFunc(
					testAccCheckImageRecipeExists(resourceName),
				),
			},
			{
				Config: testAccImageRecipePipelineDependencyUpdateConfig(rName),
				Check: resource.ComposeTestCheckFunc(
					testAccCheckImageRecipeExists(resourceName),
				),
>>>>>>> 79234d76
			},
		},
	})
}

func testAccCheckImageRecipeDestroy(s *terraform.State) error {
	conn := acctest.Provider.Meta().(*conns.AWSClient).ImageBuilderConn

	for _, rs := range s.RootModule().Resources {
		if rs.Type != "aws_imagebuilder_image_recipe" {
			continue
		}

		input := &imagebuilder.GetImageRecipeInput{
			ImageRecipeArn: aws.String(rs.Primary.ID),
		}

		output, err := conn.GetImageRecipe(input)

		if tfawserr.ErrCodeEquals(err, imagebuilder.ErrCodeResourceNotFoundException) {
			continue
		}

		if err != nil {
			return fmt.Errorf("error getting Image Builder Image Recipe (%s): %w", rs.Primary.ID, err)
		}

		if output != nil {
			return fmt.Errorf("Image Builder Image Recipe (%s) still exists", rs.Primary.ID)
		}
	}

	return nil
}

func testAccCheckImageRecipeExists(resourceName string) resource.TestCheckFunc {
	return func(s *terraform.State) error {
		rs, ok := s.RootModule().Resources[resourceName]
		if !ok {
			return fmt.Errorf("resource not found: %s", resourceName)
		}

		conn := acctest.Provider.Meta().(*conns.AWSClient).ImageBuilderConn

		input := &imagebuilder.GetImageRecipeInput{
			ImageRecipeArn: aws.String(rs.Primary.ID),
		}

		_, err := conn.GetImageRecipe(input)

		if err != nil {
			return fmt.Errorf("error getting Image Builder Image Recipe (%s): %w", rs.Primary.ID, err)
		}

		return nil
	}
}

func testAccImageRecipeBaseConfig(rName string) string {
	return fmt.Sprintf(`
data "aws_region" "current" {}

data "aws_partition" "current" {}

resource "aws_imagebuilder_component" "test" {
  data = yamlencode({
    phases = [{
      name = "build"
      steps = [{
        action = "ExecuteBash"
        inputs = {
          commands = ["echo 'hello world'"]
        }
        name      = "example"
        onFailure = "Continue"
      }]
    }]
    schemaVersion = 1.0
  })
  name     = %[1]q
  platform = "Linux"
  version  = "1.0.0"
}
`, rName)
}

func testAccImageRecipeBlockDeviceMappingDeviceNameConfig(rName string, deviceName string) string {
	return acctest.ConfigCompose(
		testAccImageRecipeBaseConfig(rName),
		fmt.Sprintf(`
resource "aws_imagebuilder_image_recipe" "test" {
  block_device_mapping {
    device_name = %[2]q
  }

  component {
    component_arn = aws_imagebuilder_component.test.arn
  }

  name         = %[1]q
  parent_image = "arn:${data.aws_partition.current.partition}:imagebuilder:${data.aws_region.current.name}:aws:image/amazon-linux-2-x86/x.x.x"
  version      = "1.0.0"
}
`, rName, deviceName))
}

func testAccImageRecipeBlockDeviceMappingEBSDeleteOnTerminationConfig(rName string, deleteOnTermination bool) string {
	return acctest.ConfigCompose(
		testAccImageRecipeBaseConfig(rName),
		fmt.Sprintf(`
resource "aws_imagebuilder_image_recipe" "test" {
  block_device_mapping {
    ebs {
      delete_on_termination = %[2]t
    }
  }

  component {
    component_arn = aws_imagebuilder_component.test.arn
  }

  name         = %[1]q
  parent_image = "arn:${data.aws_partition.current.partition}:imagebuilder:${data.aws_region.current.name}:aws:image/amazon-linux-2-x86/x.x.x"
  version      = "1.0.0"
}
`, rName, deleteOnTermination))
}

func testAccImageRecipeBlockDeviceMappingEBSEncryptedConfig(rName string, encrypted bool) string {
	return acctest.ConfigCompose(
		testAccImageRecipeBaseConfig(rName),
		fmt.Sprintf(`
resource "aws_imagebuilder_image_recipe" "test" {
  block_device_mapping {
    ebs {
      encrypted = %[2]t
    }
  }

  component {
    component_arn = aws_imagebuilder_component.test.arn
  }

  name         = %[1]q
  parent_image = "arn:${data.aws_partition.current.partition}:imagebuilder:${data.aws_region.current.name}:aws:image/amazon-linux-2-x86/x.x.x"
  version      = "1.0.0"
}
`, rName, encrypted))
}

func testAccImageRecipeBlockDeviceMappingEBSIopsConfig(rName string, iops int) string {
	return acctest.ConfigCompose(
		testAccImageRecipeBaseConfig(rName),
		fmt.Sprintf(`
resource "aws_imagebuilder_image_recipe" "test" {
  block_device_mapping {
    ebs {
      iops = %[2]d
    }
  }

  component {
    component_arn = aws_imagebuilder_component.test.arn
  }

  name         = %[1]q
  parent_image = "arn:${data.aws_partition.current.partition}:imagebuilder:${data.aws_region.current.name}:aws:image/amazon-linux-2-x86/x.x.x"
  version      = "1.0.0"
}
`, rName, iops))
}

func testAccImageRecipeBlockDeviceMappingEBSKMSKeyIDConfig(rName string) string {
	return acctest.ConfigCompose(
		testAccImageRecipeBaseConfig(rName),
		fmt.Sprintf(`
resource "aws_kms_key" "test" {
  deletion_window_in_days = 7
}

resource "aws_imagebuilder_image_recipe" "test" {
  block_device_mapping {
    ebs {
      kms_key_id = aws_kms_key.test.arn
    }
  }

  component {
    component_arn = aws_imagebuilder_component.test.arn
  }

  name         = %[1]q
  parent_image = "arn:${data.aws_partition.current.partition}:imagebuilder:${data.aws_region.current.name}:aws:image/amazon-linux-2-x86/x.x.x"
  version      = "1.0.0"
}
`, rName))
}

func testAccImageRecipeBlockDeviceMappingEBSSnapshotIDConfig(rName string) string {
	return acctest.ConfigCompose(
		testAccImageRecipeBaseConfig(rName),
		acctest.ConfigAvailableAZsNoOptIn(),
		fmt.Sprintf(`
resource "aws_ebs_volume" "test" {
  availability_zone = data.aws_availability_zones.available.names[0]
  size              = 1
}

resource "aws_ebs_snapshot" "test" {
  volume_id = aws_ebs_volume.test.id
}

resource "aws_imagebuilder_image_recipe" "test" {
  block_device_mapping {
    ebs {
      snapshot_id = aws_ebs_snapshot.test.id
    }
  }

  component {
    component_arn = aws_imagebuilder_component.test.arn
  }

  name         = %[1]q
  parent_image = "arn:${data.aws_partition.current.partition}:imagebuilder:${data.aws_region.current.name}:aws:image/amazon-linux-2-x86/x.x.x"
  version      = "1.0.0"
}
`, rName))
}

func testAccImageRecipeBlockDeviceMappingEBSVolumeSizeConfig(rName string, volumeSize int) string {
	return acctest.ConfigCompose(
		testAccImageRecipeBaseConfig(rName),
		fmt.Sprintf(`
resource "aws_imagebuilder_image_recipe" "test" {
  block_device_mapping {
    ebs {
      volume_size = %[2]d
    }
  }

  component {
    component_arn = aws_imagebuilder_component.test.arn
  }

  name         = %[1]q
  parent_image = "arn:${data.aws_partition.current.partition}:imagebuilder:${data.aws_region.current.name}:aws:image/amazon-linux-2-x86/x.x.x"
  version      = "1.0.0"
}
`, rName, volumeSize))
}

func testAccImageRecipeBlockDeviceMappingEBSVolumeTypeConfig(rName string, volumeType string) string {
	return acctest.ConfigCompose(
		testAccImageRecipeBaseConfig(rName),
		fmt.Sprintf(`
resource "aws_imagebuilder_image_recipe" "test" {
  block_device_mapping {
    ebs {
      volume_type = %[2]q
    }
  }

  component {
    component_arn = aws_imagebuilder_component.test.arn
  }

  name         = %[1]q
  parent_image = "arn:${data.aws_partition.current.partition}:imagebuilder:${data.aws_region.current.name}:aws:image/amazon-linux-2-x86/x.x.x"
  version      = "1.0.0"
}
`, rName, volumeType))
}

func testAccImageRecipeBlockDeviceMappingNoDeviceConfig(rName string, noDevice bool) string {
	return acctest.ConfigCompose(
		testAccImageRecipeBaseConfig(rName),
		fmt.Sprintf(`
resource "aws_imagebuilder_image_recipe" "test" {
  block_device_mapping {
    no_device = %[2]t
  }

  component {
    component_arn = aws_imagebuilder_component.test.arn
  }

  name         = %[1]q
  parent_image = "arn:${data.aws_partition.current.partition}:imagebuilder:${data.aws_region.current.name}:aws:image/amazon-linux-2-x86/x.x.x"
  version      = "1.0.0"
}
`, rName, noDevice))
}

func testAccImageRecipeBlockDeviceMappingVirtualNameConfig(rName string, virtualName string) string {
	return acctest.ConfigCompose(
		testAccImageRecipeBaseConfig(rName),
		fmt.Sprintf(`
resource "aws_imagebuilder_image_recipe" "test" {
  block_device_mapping {
    virtual_name = %[2]q
  }

  component {
    component_arn = aws_imagebuilder_component.test.arn
  }

  name         = %[1]q
  parent_image = "arn:${data.aws_partition.current.partition}:imagebuilder:${data.aws_region.current.name}:aws:image/amazon-linux-2-x86/x.x.x"
  version      = "1.0.0"
}
`, rName, virtualName))
}

func testAccImageRecipeComponentConfig(rName string) string {
	return acctest.ConfigCompose(
		testAccImageRecipeBaseConfig(rName),
		fmt.Sprintf(`
data "aws_imagebuilder_component" "aws-cli-version-2-linux" {
  arn = "arn:${data.aws_partition.current.partition}:imagebuilder:${data.aws_region.current.name}:aws:component/aws-cli-version-2-linux/1.0.0"
}

data "aws_imagebuilder_component" "update-linux" {
  arn = "arn:${data.aws_partition.current.partition}:imagebuilder:${data.aws_region.current.name}:aws:component/update-linux/1.0.0"
}

resource "aws_imagebuilder_image_recipe" "test" {
  component {
    component_arn = data.aws_imagebuilder_component.aws-cli-version-2-linux.arn
  }

  component {
    component_arn = data.aws_imagebuilder_component.update-linux.arn
  }

  component {
    component_arn = aws_imagebuilder_component.test.arn
  }

  name         = %[1]q
  parent_image = "arn:${data.aws_partition.current.partition}:imagebuilder:${data.aws_region.current.name}:aws:image/amazon-linux-2-x86/x.x.x"
  version      = "1.0.0"
}
`, rName))
}

func testAccImageRecipeDescriptionConfig(rName string, description string) string {
	return acctest.ConfigCompose(
		testAccImageRecipeBaseConfig(rName),
		fmt.Sprintf(`
resource "aws_imagebuilder_image_recipe" "test" {
  component {
    component_arn = aws_imagebuilder_component.test.arn
  }

  description  = %[2]q
  name         = %[1]q
  parent_image = "arn:${data.aws_partition.current.partition}:imagebuilder:${data.aws_region.current.name}:aws:image/amazon-linux-2-x86/x.x.x"
  version      = "1.0.0"
}
`, rName, description))
}

func testAccImageRecipeNameConfig(rName string) string {
	return acctest.ConfigCompose(
		testAccImageRecipeBaseConfig(rName),
		fmt.Sprintf(`
resource "aws_imagebuilder_image_recipe" "test" {
  component {
    component_arn = aws_imagebuilder_component.test.arn
  }

  name         = %[1]q
  parent_image = "arn:${data.aws_partition.current.partition}:imagebuilder:${data.aws_region.current.name}:aws:image/amazon-linux-2-x86/x.x.x"
  version      = "1.0.0"
}
`, rName))
}

func testAccImageRecipeTags1Config(rName string, tagKey1 string, tagValue1 string) string {
	return acctest.ConfigCompose(
		testAccImageRecipeBaseConfig(rName),
		fmt.Sprintf(`
resource "aws_imagebuilder_image_recipe" "test" {
  component {
    component_arn = aws_imagebuilder_component.test.arn
  }

  name         = %[1]q
  parent_image = "arn:${data.aws_partition.current.partition}:imagebuilder:${data.aws_region.current.name}:aws:image/amazon-linux-2-x86/x.x.x"
  version      = "1.0.0"

  tags = {
    %[2]q = %[3]q
  }
}
`, rName, tagKey1, tagValue1))
}

func testAccImageRecipeTags2Config(rName string, tagKey1 string, tagValue1 string, tagKey2 string, tagValue2 string) string {
	return acctest.ConfigCompose(
		testAccImageRecipeBaseConfig(rName),
		fmt.Sprintf(`
resource "aws_imagebuilder_image_recipe" "test" {
  component {
    component_arn = aws_imagebuilder_component.test.arn
  }

  name         = %[1]q
  parent_image = "arn:${data.aws_partition.current.partition}:imagebuilder:${data.aws_region.current.name}:aws:image/amazon-linux-2-x86/x.x.x"
  version      = "1.0.0"

  tags = {
    %[2]q = %[3]q
    %[4]q = %[5]q
  }
}
`, rName, tagKey1, tagValue1, tagKey2, tagValue2))
}

func testAccImageRecipeWorkingDirectoryConfig(rName string, workingDirectory string) string {
	return acctest.ConfigCompose(
		testAccImageRecipeBaseConfig(rName),
		fmt.Sprintf(`
resource "aws_imagebuilder_image_recipe" "test" {
  component {
    component_arn = aws_imagebuilder_component.test.arn
  }

  name              = %[1]q
  parent_image      = "arn:${data.aws_partition.current.partition}:imagebuilder:${data.aws_region.current.name}:aws:image/amazon-linux-2-x86/x.x.x"
  version           = "1.0.0"
  working_directory = %[2]q
}
`, rName, workingDirectory))
}

<<<<<<< HEAD
func testAccImageRecipeUserDataBase64Config(rName string) string {
	return acctest.ConfigCompose(
		testAccImageRecipeBaseConfig(rName),
=======
func testAccImageRecipePipelineDependencyBaseConfig(rName string) string {
	return fmt.Sprintf(`
data "aws_region" "current" {}

data "aws_partition" "current" {}

resource "aws_iam_instance_profile" "test" {
  name = aws_iam_role.role.name
  role = aws_iam_role.role.name
}

resource "aws_iam_role" "role" {
  assume_role_policy = jsonencode({
    Version = "2012-10-17"
    Statement = [{
      Action = "sts:AssumeRole"
      Effect = "Allow"
      Principal = {
        Service = "ec2.${data.aws_partition.current.dns_suffix}"
      }
      Sid = ""
    }]
  })
  name = %[1]q
}

resource "aws_imagebuilder_component" "test" {
  data = yamlencode({
    phases = [{
      name = "build"
      steps = [{
        action = "ExecuteBash"
        inputs = {
          commands = ["echo 'hello world'"]
        }
        name      = "example"
        onFailure = "Continue"
      }]
    }]
    schemaVersion = 1.0
  })
  name     = %[1]q
  platform = "Linux"
  version  = "1.0.0"
}

resource "aws_imagebuilder_component" "test2" {
  data = yamlencode({
    phases = [{
      name = "build"
      steps = [{
        action = "ExecuteBash"
        inputs = {
          commands = ["echo 'Hej världen!'"]
        }
        name      = "example"
        onFailure = "Continue"
      }]
    }]
    schemaVersion = 1.0
  })
  name     = "%[1]s-2"
  platform = "Linux"
  version  = "1.0.0"
}

resource "aws_imagebuilder_infrastructure_configuration" "test" {
  instance_profile_name = aws_iam_instance_profile.test.name
  name                  = %[1]q
}

resource "aws_imagebuilder_image_pipeline" "test" {
  description                      = "Världens finaste beskrivning."
  image_recipe_arn                 = aws_imagebuilder_image_recipe.test.arn
  infrastructure_configuration_arn = aws_imagebuilder_infrastructure_configuration.test.arn
  name                             = %[1]q
}
`, rName)
}

func testAccImageRecipePipelineDependencyConfig(rName string) string {
	return acctest.ConfigCompose(
		testAccImageRecipePipelineDependencyBaseConfig(rName),
>>>>>>> 79234d76
		fmt.Sprintf(`
resource "aws_imagebuilder_image_recipe" "test" {
  component {
    component_arn = aws_imagebuilder_component.test.arn
  }

<<<<<<< HEAD
  name             = %[1]q
  parent_image     = "arn:${data.aws_partition.current.partition}:imagebuilder:${data.aws_region.current.name}:aws:image/amazon-linux-2-x86/x.x.x"
  version          = "1.0.0"
  user_data_base64 = base64encode("hello world")
=======
  name         = %[1]q
  parent_image = "arn:${data.aws_partition.current.partition}:imagebuilder:${data.aws_region.current.name}:aws:image/amazon-linux-2-x86/x.x.x"
  version      = "1.0.0"
}
`, rName))
}

func testAccImageRecipePipelineDependencyUpdateConfig(rName string) string {
	return acctest.ConfigCompose(
		testAccImageRecipePipelineDependencyBaseConfig(rName),
		fmt.Sprintf(`
resource "aws_imagebuilder_image_recipe" "test" {
  component {
    component_arn = aws_imagebuilder_component.test.arn
  }

  component {
    component_arn = aws_imagebuilder_component.test2.arn
  }

  name         = %[1]q
  parent_image = "arn:${data.aws_partition.current.partition}:imagebuilder:${data.aws_region.current.name}:aws:image/amazon-linux-2-x86/x.x.x"
  version      = "1.0.0"
>>>>>>> 79234d76
}
`, rName))
}<|MERGE_RESOLUTION|>--- conflicted
+++ resolved
@@ -14,7 +14,6 @@
 	"github.com/hashicorp/terraform-provider-aws/internal/acctest"
 	"github.com/hashicorp/terraform-provider-aws/internal/conns"
 	tfimagebuilder "github.com/hashicorp/terraform-provider-aws/internal/service/imagebuilder"
-	"github.com/hashicorp/terraform-provider-aws/internal/verify"
 )
 
 func TestAccImageBuilderImageRecipe_basic(t *testing.T) {
@@ -517,22 +516,43 @@
 	})
 }
 
-<<<<<<< HEAD
+func TestAccImageBuilderImageRecipe_pipelineUpdateDependency(t *testing.T) {
+	rName := sdkacctest.RandomWithPrefix(acctest.ResourcePrefix)
+	resourceName := "aws_imagebuilder_image_recipe.test"
+
+	resource.ParallelTest(t, resource.TestCase{
+		PreCheck:     func() { acctest.PreCheck(t) },
+		ErrorCheck:   acctest.ErrorCheck(t, imagebuilder.EndpointsID),
+		Providers:    acctest.Providers,
+		CheckDestroy: testAccCheckImageRecipeDestroy,
+		Steps: []resource.TestStep{
+			{
+				Config: testAccImageRecipePipelineDependencyConfig(rName),
+				Check: resource.ComposeTestCheckFunc(
+					testAccCheckImageRecipeExists(resourceName),
+				),
+			},
+			{
+				Config: testAccImageRecipePipelineDependencyUpdateConfig(rName),
+				Check: resource.ComposeTestCheckFunc(
+					testAccCheckImageRecipeExists(resourceName),
+				),
+			},
+		},
+	})
+}
+
 func TestAccImageBuilderImageRecipe_userDataBase64(t *testing.T) {
-=======
-func TestAccImageBuilderImageRecipe_pipelineUpdateDependency(t *testing.T) {
->>>>>>> 79234d76
-	rName := sdkacctest.RandomWithPrefix(acctest.ResourcePrefix)
-	resourceName := "aws_imagebuilder_image_recipe.test"
-
-	resource.ParallelTest(t, resource.TestCase{
-		PreCheck:     func() { acctest.PreCheck(t) },
-		ErrorCheck:   acctest.ErrorCheck(t, imagebuilder.EndpointsID),
-		Providers:    acctest.Providers,
-		CheckDestroy: testAccCheckImageRecipeDestroy,
-		Steps: []resource.TestStep{
-			{
-<<<<<<< HEAD
+	rName := sdkacctest.RandomWithPrefix(acctest.ResourcePrefix)
+	resourceName := "aws_imagebuilder_image_recipe.test"
+
+	resource.ParallelTest(t, resource.TestCase{
+		PreCheck:     func() { acctest.PreCheck(t) },
+		ErrorCheck:   acctest.ErrorCheck(t, imagebuilder.EndpointsID),
+		Providers:    acctest.Providers,
+		CheckDestroy: testAccCheckImageRecipeDestroy,
+		Steps: []resource.TestStep{
+			{
 				Config: testAccImageRecipeUserDataBase64Config(rName),
 				Check: resource.ComposeTestCheckFunc(
 					testAccCheckImageRecipeExists(resourceName),
@@ -543,18 +563,6 @@
 				ResourceName:      resourceName,
 				ImportState:       true,
 				ImportStateVerify: true,
-=======
-				Config: testAccImageRecipePipelineDependencyConfig(rName),
-				Check: resource.ComposeTestCheckFunc(
-					testAccCheckImageRecipeExists(resourceName),
-				),
-			},
-			{
-				Config: testAccImageRecipePipelineDependencyUpdateConfig(rName),
-				Check: resource.ComposeTestCheckFunc(
-					testAccCheckImageRecipeExists(resourceName),
-				),
->>>>>>> 79234d76
 			},
 		},
 	})
@@ -992,11 +1000,6 @@
 `, rName, workingDirectory))
 }
 
-<<<<<<< HEAD
-func testAccImageRecipeUserDataBase64Config(rName string) string {
-	return acctest.ConfigCompose(
-		testAccImageRecipeBaseConfig(rName),
-=======
 func testAccImageRecipePipelineDependencyBaseConfig(rName string) string {
 	return fmt.Sprintf(`
 data "aws_region" "current" {}
@@ -1080,43 +1083,52 @@
 func testAccImageRecipePipelineDependencyConfig(rName string) string {
 	return acctest.ConfigCompose(
 		testAccImageRecipePipelineDependencyBaseConfig(rName),
->>>>>>> 79234d76
-		fmt.Sprintf(`
-resource "aws_imagebuilder_image_recipe" "test" {
-  component {
-    component_arn = aws_imagebuilder_component.test.arn
-  }
-
-<<<<<<< HEAD
+		fmt.Sprintf(`
+resource "aws_imagebuilder_image_recipe" "test" {
+  component {
+    component_arn = aws_imagebuilder_component.test.arn
+  }
+
+  name         = %[1]q
+  parent_image = "arn:${data.aws_partition.current.partition}:imagebuilder:${data.aws_region.current.name}:aws:image/amazon-linux-2-x86/x.x.x"
+  version      = "1.0.0"
+}
+`, rName))
+}
+
+func testAccImageRecipePipelineDependencyUpdateConfig(rName string) string {
+	return acctest.ConfigCompose(
+		testAccImageRecipePipelineDependencyBaseConfig(rName),
+		fmt.Sprintf(`
+resource "aws_imagebuilder_image_recipe" "test" {
+  component {
+    component_arn = aws_imagebuilder_component.test.arn
+  }
+
+  component {
+    component_arn = aws_imagebuilder_component.test2.arn
+  }
+
+  name         = %[1]q
+  parent_image = "arn:${data.aws_partition.current.partition}:imagebuilder:${data.aws_region.current.name}:aws:image/amazon-linux-2-x86/x.x.x"
+  version      = "1.0.0"
+}
+`, rName))
+}
+
+func testAccImageRecipeUserDataBase64Config(rName string) string {
+	return acctest.ConfigCompose(
+		testAccImageRecipeBaseConfig(rName),
+		fmt.Sprintf(`
+resource "aws_imagebuilder_image_recipe" "test" {
+  component {
+    component_arn = aws_imagebuilder_component.test.arn
+  }
+
   name             = %[1]q
   parent_image     = "arn:${data.aws_partition.current.partition}:imagebuilder:${data.aws_region.current.name}:aws:image/amazon-linux-2-x86/x.x.x"
   version          = "1.0.0"
   user_data_base64 = base64encode("hello world")
-=======
-  name         = %[1]q
-  parent_image = "arn:${data.aws_partition.current.partition}:imagebuilder:${data.aws_region.current.name}:aws:image/amazon-linux-2-x86/x.x.x"
-  version      = "1.0.0"
-}
-`, rName))
-}
-
-func testAccImageRecipePipelineDependencyUpdateConfig(rName string) string {
-	return acctest.ConfigCompose(
-		testAccImageRecipePipelineDependencyBaseConfig(rName),
-		fmt.Sprintf(`
-resource "aws_imagebuilder_image_recipe" "test" {
-  component {
-    component_arn = aws_imagebuilder_component.test.arn
-  }
-
-  component {
-    component_arn = aws_imagebuilder_component.test2.arn
-  }
-
-  name         = %[1]q
-  parent_image = "arn:${data.aws_partition.current.partition}:imagebuilder:${data.aws_region.current.name}:aws:image/amazon-linux-2-x86/x.x.x"
-  version      = "1.0.0"
->>>>>>> 79234d76
 }
 `, rName))
 }