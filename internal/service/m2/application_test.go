// Copyright (c) HashiCorp, Inc.
// SPDX-License-Identifier: MPL-2.0

package m2_test

import (
	"context"
	"fmt"
	"testing"

	"github.com/YakDriver/regexache"
	"github.com/aws/aws-sdk-go-v2/service/m2"
	sdkacctest "github.com/hashicorp/terraform-plugin-testing/helper/acctest"
	"github.com/hashicorp/terraform-plugin-testing/helper/resource"
	"github.com/hashicorp/terraform-plugin-testing/terraform"
	"github.com/hashicorp/terraform-provider-aws/internal/acctest"
	"github.com/hashicorp/terraform-provider-aws/internal/conns"
	tfm2 "github.com/hashicorp/terraform-provider-aws/internal/service/m2"
	"github.com/hashicorp/terraform-provider-aws/internal/tfresource"
	"github.com/hashicorp/terraform-provider-aws/names"
)

func TestAccM2Application_basic(t *testing.T) {
	ctx := acctest.Context(t)
	if testing.Short() {
		t.Skip("skipping long-running test in short mode")
	}
	var application m2.GetApplicationOutput
	rName := sdkacctest.RandomWithPrefix(acctest.ResourcePrefix)
	resourceName := "aws_m2_application.test"

	resource.ParallelTest(t, resource.TestCase{
		PreCheck: func() {
			acctest.PreCheck(ctx, t)
			acctest.PreCheckPartitionHasService(t, names.M2EndpointID)
			testAccPreCheck(ctx, t)
		},
		ErrorCheck:               acctest.ErrorCheck(t, names.M2ServiceID),
		ProtoV5ProviderFactories: acctest.ProtoV5ProviderFactories,
		CheckDestroy:             testAccCheckApplicationDestroy(ctx),
		Steps: []resource.TestStep{
			{
				Config: testAccApplicationConfig_basic(rName, "bluage"),
				Check: resource.ComposeAggregateTestCheckFunc(
					testAccCheckApplicationExists(ctx, resourceName, &application),
					resource.TestCheckResourceAttrSet(resourceName, "application_id"),
					acctest.MatchResourceAttrRegionalARN(resourceName, "arn", "m2", regexache.MustCompile(`app/.+`)),
					resource.TestCheckResourceAttr(resourceName, "current_version", "1"),
					resource.TestCheckResourceAttr(resourceName, "definition.#", "1"),
					resource.TestCheckResourceAttrSet(resourceName, "definition.0.content"),
					resource.TestCheckNoResourceAttr(resourceName, "definition.0.s3_location"),
					resource.TestCheckNoResourceAttr(resourceName, "description"),
					resource.TestCheckResourceAttr(resourceName, "engine_type", "bluage"),
					resource.TestCheckNoResourceAttr(resourceName, "kms_key_id"),
					resource.TestCheckResourceAttr(resourceName, "name", rName),
					resource.TestCheckNoResourceAttr(resourceName, "role_arn"),
					resource.TestCheckResourceAttr(resourceName, "tags.%", "0"),
				),
			},
			{
				ResourceName:      resourceName,
				ImportState:       true,
				ImportStateVerify: true,
			},
		},
	})
}

func TestAccM2Application_disappears(t *testing.T) {
	ctx := acctest.Context(t)
	if testing.Short() {
		t.Skip("skipping long-running test in short mode")
	}
	var application m2.GetApplicationOutput
	rName := sdkacctest.RandomWithPrefix(acctest.ResourcePrefix)
	resourceName := "aws_m2_application.test"

	resource.ParallelTest(t, resource.TestCase{
		PreCheck: func() {
			acctest.PreCheck(ctx, t)
			acctest.PreCheckPartitionHasService(t, names.M2EndpointID)
			testAccApplicationPreCheck(ctx, t)
		},
		ErrorCheck:               acctest.ErrorCheck(t, names.M2ServiceID),
		ProtoV5ProviderFactories: acctest.ProtoV5ProviderFactories,
		CheckDestroy:             testAccCheckApplicationDestroy(ctx),
		Steps: []resource.TestStep{
			{
				Config: testAccApplicationConfig_basic(rName, "bluage"),
				Check: resource.ComposeTestCheckFunc(
					testAccCheckApplicationExists(ctx, resourceName, &application),
					acctest.CheckFrameworkResourceDisappears(ctx, acctest.Provider, tfm2.ResourceApplication, resourceName),
				),
				ExpectNonEmptyPlan: true,
			},
		},
	})
}

func TestAccM2Application_tags(t *testing.T) {
	ctx := acctest.Context(t)
	if testing.Short() {
		t.Skip("skipping long-running test in short mode")
	}
	rName := sdkacctest.RandomWithPrefix(acctest.ResourcePrefix)
	resourceName := "aws_m2_application.test"
	var application m2.GetApplicationOutput

	resource.ParallelTest(t, resource.TestCase{
		PreCheck:                 func() { acctest.PreCheck(ctx, t) },
		ErrorCheck:               acctest.ErrorCheck(t, names.M2),
		ProtoV5ProviderFactories: acctest.ProtoV5ProviderFactories,
		CheckDestroy: resource.ComposeAggregateTestCheckFunc(
			testAccCheckApplicationDestroy(ctx),
		),
		Steps: []resource.TestStep{
			{
<<<<<<< HEAD
				Config: testAccApplicationConfig_versioned(rName, "bluage", 1, 2),
=======
				Config: testAccApplicationConfig_tags1(rName, "key1", "value1"),
>>>>>>> 42fefc1b
				Check: resource.ComposeTestCheckFunc(
					testAccCheckApplicationExists(ctx, resourceName, &application),
					resource.TestCheckResourceAttr(resourceName, "tags.%", "1"),
					resource.TestCheckResourceAttr(resourceName, "tags.key1", "value1"),
				),
			},
			{
<<<<<<< HEAD
				Config: testAccApplicationConfig_versioned(rName, "bluage", 2, 2),
=======
				ResourceName:      resourceName,
				ImportState:       true,
				ImportStateVerify: true,
			},
			{
				Config: testAccApplicationConfig_tags2(rName, "key1", "value1updated", "key2", "value2"),
>>>>>>> 42fefc1b
				Check: resource.ComposeTestCheckFunc(
					testAccCheckApplicationExists(ctx, resourceName, &application),
					resource.TestCheckResourceAttr(resourceName, "tags.%", "2"),
					resource.TestCheckResourceAttr(resourceName, "tags.key1", "value1updated"),
					resource.TestCheckResourceAttr(resourceName, "tags.key2", "value2"),
				),
			},
			{
				Config: testAccApplicationConfig_tags1(rName, "key2", "value2"),
				Check: resource.ComposeTestCheckFunc(
					testAccCheckApplicationExists(ctx, resourceName, &application),
					resource.TestCheckResourceAttr(resourceName, "tags.%", "1"),
					resource.TestCheckResourceAttr(resourceName, "tags.key2", "value2"),
				),
			},
		},
	})
}

func TestAccM2Application_full(t *testing.T) {
	ctx := acctest.Context(t)
	if testing.Short() {
		t.Skip("skipping long-running test in short mode")
	}
	rName := sdkacctest.RandomWithPrefix(acctest.ResourcePrefix)
	resourceName := "aws_m2_application.test"
	var application m2.GetApplicationOutput

	resource.ParallelTest(t, resource.TestCase{
		PreCheck:                 func() { acctest.PreCheck(ctx, t) },
		ErrorCheck:               acctest.ErrorCheck(t, names.M2),
		ProtoV5ProviderFactories: acctest.ProtoV5ProviderFactories,
		CheckDestroy: resource.ComposeAggregateTestCheckFunc(
			testAccCheckApplicationDestroy(ctx),
		),
		Steps: []resource.TestStep{
			{
				Config: testAccApplicationConfig_full(rName),
				Check: resource.ComposeAggregateTestCheckFunc(
					testAccCheckApplicationExists(ctx, resourceName, &application),
					resource.TestCheckResourceAttrSet(resourceName, "application_id"),
					acctest.MatchResourceAttrRegionalARN(resourceName, "arn", "m2", regexache.MustCompile(`app/.+`)),
					resource.TestCheckResourceAttr(resourceName, "current_version", "1"),
					resource.TestCheckResourceAttr(resourceName, "definition.#", "1"),
					resource.TestCheckResourceAttrSet(resourceName, "definition.0.content"),
					resource.TestCheckNoResourceAttr(resourceName, "definition.0.s3_location"),
					resource.TestCheckResourceAttr(resourceName, "description", "testing"),
					resource.TestCheckResourceAttr(resourceName, "engine_type", "bluage"),
					resource.TestCheckResourceAttrSet(resourceName, "kms_key_id"),
					resource.TestCheckResourceAttr(resourceName, "name", rName),
					resource.TestCheckResourceAttrSet(resourceName, "role_arn"),
					resource.TestCheckResourceAttr(resourceName, "tags.%", "0"),
				),
			},
			{
				ResourceName:      resourceName,
				ImportState:       true,
				ImportStateVerify: true,
			},
		},
	})
}

func TestAccM2Application_update(t *testing.T) {
	ctx := acctest.Context(t)
	if testing.Short() {
		t.Skip("skipping long-running test in short mode")
	}
	var application m2.GetApplicationOutput
	rName := sdkacctest.RandomWithPrefix(acctest.ResourcePrefix)
	resourceName := "aws_m2_application.test"

	resource.ParallelTest(t, resource.TestCase{
		PreCheck: func() {
			acctest.PreCheck(ctx, t)
			acctest.PreCheckPartitionHasService(t, names.M2EndpointID)
			testAccPreCheck(ctx, t)
		},
		ErrorCheck:               acctest.ErrorCheck(t, names.M2ServiceID),
		ProtoV5ProviderFactories: acctest.ProtoV5ProviderFactories,
		CheckDestroy:             testAccCheckApplicationDestroy(ctx),
		Steps: []resource.TestStep{
			{
				Config: testAccApplicationConfig_versioned(rName, "bluage", "v1"),
				Check: resource.ComposeTestCheckFunc(
					testAccCheckApplicationExists(ctx, resourceName, &application),
					resource.TestCheckResourceAttr(resourceName, "current_version", "1"),
				),
			},
			{
				Config: testAccApplicationConfig_versioned(rName, "bluage", "v2"),
				Check: resource.ComposeTestCheckFunc(
					testAccCheckApplicationExists(ctx, resourceName, &application),
					resource.TestCheckResourceAttr(resourceName, "current_version", "2"),
				),
			},
			{
				ResourceName:      resourceName,
				ImportState:       true,
				ImportStateVerify: true,
			},
		},
	})
}

func testAccCheckApplicationDestroy(ctx context.Context) resource.TestCheckFunc {
	return func(s *terraform.State) error {
		conn := acctest.Provider.Meta().(*conns.AWSClient).M2Client(ctx)

		for _, rs := range s.RootModule().Resources {
			if rs.Type != "aws_m2_application" {
				continue
			}

			_, err := tfm2.FindEnvironmentByID(ctx, conn, rs.Primary.ID)

			if tfresource.NotFound(err) {
				continue
			}

			if err != nil {
				return err
			}

			return fmt.Errorf("Mainframe Modernization Application %s still exists", rs.Primary.ID)
		}

		return nil
	}
}

func testAccCheckApplicationExists(ctx context.Context, n string, v *m2.GetApplicationOutput) resource.TestCheckFunc {
	return func(s *terraform.State) error {
		rs, ok := s.RootModule().Resources[n]
		if !ok {
			return fmt.Errorf("Not found: %s", n)
		}

		conn := acctest.Provider.Meta().(*conns.AWSClient).M2Client(ctx)

		output, err := tfm2.FindApplicationByID(ctx, conn, rs.Primary.ID)

		if err != nil {
			return err
		}

		*v = *output

		return nil
	}
}

func testAccApplicationPreCheck(ctx context.Context, t *testing.T) {
	conn := acctest.Provider.Meta().(*conns.AWSClient).M2Client(ctx)

	input := &m2.ListApplicationsInput{}
	_, err := conn.ListApplications(ctx, input)

	if acctest.PreCheckSkipError(err) {
		t.Skipf("skipping acceptance testing: %s", err)
	}
	if err != nil {
		t.Fatalf("unexpected PreCheck error: %s", err)
	}
}

func testAccApplicationConfig_basic(rName, engineType string) string {
	return testAccApplicationConfig_versioned(rName, engineType, 1, 1)
}

func testAccApplicationConfig_versioned(rName, engineType string, version int32, versions int32) string {
	return acctest.ConfigCompose(fmt.Sprintf(`
resource "aws_s3_bucket" "test" {
  bucket = %[1]q
}

resource "aws_m2_application" "test" {
  name        = %[1]q
  engine_type = %[2]q
  definition {
    content = templatefile("test-fixtures/application-definition.json", { s3_bucket = aws_s3_bucket.test.id, version = %[3]d })
  }

  depends_on = [aws_s3_object.test]
}
`, rName, engineType, version),
		testAccApplicationConfig_resources(versions))
}

func testAccApplicationConfig_resources(versions int32) string {
	return fmt.Sprintf(`
resource "aws_s3_object" "test" {
  count  = %[1]d
  bucket = aws_s3_bucket.test.id
  key    = "v${count.index + 1}/PlanetsDemo-v${count.index + 1}.zip"
  source = "test-fixtures/PlanetsDemo-v1.zip"
}
`, versions)
}

func testAccApplicationConfig_full(rName string) string {
	return fmt.Sprintf(`
resource "aws_s3_bucket" "test" {
  bucket = %[1]q
}

resource "aws_s3_object" "test" {
  bucket = aws_s3_bucket.test.id
  key    = "v1/PlanetsDemo-v1.zip"
  source = "test-fixtures/PlanetsDemo-v1.zip"
}

resource "aws_m2_application" "test" {
  name        = %[1]q
  engine_type = "bluage"
  description = "testing"
  kms_key_id  = aws_kms_key.test.arn
  role_arn    = aws_iam_role.test.arn
  definition {
    content = templatefile("test-fixtures/application-definition.json", { s3_bucket = aws_s3_bucket.test.id, version = "v1" })
  }

  depends_on = [aws_s3_object.test, aws_iam_role_policy.test]
}

resource "aws_kms_key" "test" {
  description = %[1]q
}

resource "aws_iam_role" "test" {
  name = %[1]q
  assume_role_policy = jsonencode({
    Version = "2012-10-17"
    Statement = [
      {
        Action = "sts:AssumeRole"
        Effect = "Allow"
        Sid    = ""
        Principal = {
          Service = "m2.amazonaws.com"
        }
      },
    ]
  })
}

resource "aws_iam_role_policy" "test" {
  name = %[1]q
  role = aws_iam_role.test.id
  policy = jsonencode({
    Version = "2012-10-17"
    Statement = [
      {
        Action = [
          "secretsmanager:DescribeSecret",
          "secretsmanager:GetSecretValue",
          "kms:Decrypt",
        ]
        Effect   = "Allow"
        Resource = "*"
      },
    ]
  })
}
`, rName)
}

func testAccApplicationConfig_tags1(rName, tagKey1, tagValue1 string) string {
	return fmt.Sprintf(`
resource "aws_s3_bucket" "test" {
  bucket = %[1]q
}

resource "aws_s3_object" "test" {
  bucket = aws_s3_bucket.test.id
  key    = "v1/PlanetsDemo-v1.zip"
  source = "test-fixtures/PlanetsDemo-v1.zip"
}

resource "aws_m2_application" "test" {
  name        = %[1]q
  engine_type = "bluage"
  definition {
    content = templatefile("test-fixtures/application-definition.json", { s3_bucket = aws_s3_bucket.test.id, version = "v1" })
  }

  tags = {
    %[2]q = %[3]q
  }

  depends_on = [aws_s3_object.test]
}
`, rName, tagKey1, tagValue1)
}

func testAccApplicationConfig_tags2(rName, tagKey1, tagValue1, tagKey2, tagValue2 string) string {
	return fmt.Sprintf(`
resource "aws_s3_bucket" "test" {
  bucket = %[1]q
}

resource "aws_s3_object" "test" {
  bucket = aws_s3_bucket.test.id
  key    = "v1/PlanetsDemo-v1.zip"
  source = "test-fixtures/PlanetsDemo-v1.zip"
}

resource "aws_m2_application" "test" {
  name        = %[1]q
  engine_type = "bluage"
  definition {
    content = templatefile("test-fixtures/application-definition.json", { s3_bucket = aws_s3_bucket.test.id, version = "v1" })
  }

  tags = {
    %[2]q = %[3]q
    %[4]q = %[5]q
  }

  depends_on = [aws_s3_object.test]
}
`, rName, tagKey1, tagValue1, tagKey2, tagValue2)
}<|MERGE_RESOLUTION|>--- conflicted
+++ resolved
@@ -115,11 +115,7 @@
 		),
 		Steps: []resource.TestStep{
 			{
-<<<<<<< HEAD
-				Config: testAccApplicationConfig_versioned(rName, "bluage", 1, 2),
-=======
 				Config: testAccApplicationConfig_tags1(rName, "key1", "value1"),
->>>>>>> 42fefc1b
 				Check: resource.ComposeTestCheckFunc(
 					testAccCheckApplicationExists(ctx, resourceName, &application),
 					resource.TestCheckResourceAttr(resourceName, "tags.%", "1"),
@@ -127,16 +123,12 @@
 				),
 			},
 			{
-<<<<<<< HEAD
-				Config: testAccApplicationConfig_versioned(rName, "bluage", 2, 2),
-=======
 				ResourceName:      resourceName,
 				ImportState:       true,
 				ImportStateVerify: true,
 			},
 			{
 				Config: testAccApplicationConfig_tags2(rName, "key1", "value1updated", "key2", "value2"),
->>>>>>> 42fefc1b
 				Check: resource.ComposeTestCheckFunc(
 					testAccCheckApplicationExists(ctx, resourceName, &application),
 					resource.TestCheckResourceAttr(resourceName, "tags.%", "2"),
@@ -220,14 +212,14 @@
 		CheckDestroy:             testAccCheckApplicationDestroy(ctx),
 		Steps: []resource.TestStep{
 			{
-				Config: testAccApplicationConfig_versioned(rName, "bluage", "v1"),
+				Config: testAccApplicationConfig_versioned(rName, "bluage", 1, 2),
 				Check: resource.ComposeTestCheckFunc(
 					testAccCheckApplicationExists(ctx, resourceName, &application),
 					resource.TestCheckResourceAttr(resourceName, "current_version", "1"),
 				),
 			},
 			{
-				Config: testAccApplicationConfig_versioned(rName, "bluage", "v2"),
+				Config: testAccApplicationConfig_versioned(rName, "bluage", 2, 2),
 				Check: resource.ComposeTestCheckFunc(
 					testAccCheckApplicationExists(ctx, resourceName, &application),
 					resource.TestCheckResourceAttr(resourceName, "current_version", "2"),
@@ -307,10 +299,18 @@
 	return testAccApplicationConfig_versioned(rName, engineType, 1, 1)
 }
 
-func testAccApplicationConfig_versioned(rName, engineType string, version int32, versions int32) string {
-	return acctest.ConfigCompose(fmt.Sprintf(`
+func testAccApplicationConfig_versioned(rName, engineType string, version, versions int) string {
+	return fmt.Sprintf(`
 resource "aws_s3_bucket" "test" {
   bucket = %[1]q
+}
+
+resource "aws_s3_object" "test" {
+  count  = %[4]d
+
+  bucket = aws_s3_bucket.test.id
+  key    = "v${count.index + 1}/PlanetsDemo-v${count.index + 1}.zip"
+  source = "test-fixtures/PlanetsDemo-v1.zip"
 }
 
 resource "aws_m2_application" "test" {
@@ -322,19 +322,7 @@
 
   depends_on = [aws_s3_object.test]
 }
-`, rName, engineType, version),
-		testAccApplicationConfig_resources(versions))
-}
-
-func testAccApplicationConfig_resources(versions int32) string {
-	return fmt.Sprintf(`
-resource "aws_s3_object" "test" {
-  count  = %[1]d
-  bucket = aws_s3_bucket.test.id
-  key    = "v${count.index + 1}/PlanetsDemo-v${count.index + 1}.zip"
-  source = "test-fixtures/PlanetsDemo-v1.zip"
-}
-`, versions)
+`, rName, engineType, version, versions)
 }
 
 func testAccApplicationConfig_full(rName string) string {
