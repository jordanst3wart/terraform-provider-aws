--- conflicted
+++ resolved
@@ -34,115 +34,79 @@
 			Factory:  resourceAlias,
 			TypeName: "aws_gamelift_alias",
 			Name:     "Alias",
-<<<<<<< HEAD
-			Tags: &inttypes.ServicePackageResourceTags{
+			Tags: unique.Make(inttypes.ServicePackageResourceTags{
 				IdentifierAttribute: names.AttrARN,
-			},
+			}),
 			Region: &inttypes.ServicePackageResourceRegion{
 				IsGlobal:                      false,
 				IsOverrideEnabled:             true,
 				IsValidateOverrideInPartition: true,
 			},
-=======
-			Tags: unique.Make(types.ServicePackageResourceTags{
-				IdentifierAttribute: names.AttrARN,
-			}),
->>>>>>> 45438b17
 		},
 		{
 			Factory:  resourceBuild,
 			TypeName: "aws_gamelift_build",
 			Name:     "Build",
-<<<<<<< HEAD
-			Tags: &inttypes.ServicePackageResourceTags{
+			Tags: unique.Make(inttypes.ServicePackageResourceTags{
 				IdentifierAttribute: names.AttrARN,
-			},
+			}),
 			Region: &inttypes.ServicePackageResourceRegion{
 				IsGlobal:                      false,
 				IsOverrideEnabled:             true,
 				IsValidateOverrideInPartition: true,
 			},
-=======
-			Tags: unique.Make(types.ServicePackageResourceTags{
-				IdentifierAttribute: names.AttrARN,
-			}),
->>>>>>> 45438b17
 		},
 		{
 			Factory:  resourceFleet,
 			TypeName: "aws_gamelift_fleet",
 			Name:     "Fleet",
-<<<<<<< HEAD
-			Tags: &inttypes.ServicePackageResourceTags{
+			Tags: unique.Make(inttypes.ServicePackageResourceTags{
 				IdentifierAttribute: names.AttrARN,
-			},
+			}),
 			Region: &inttypes.ServicePackageResourceRegion{
 				IsGlobal:                      false,
 				IsOverrideEnabled:             true,
 				IsValidateOverrideInPartition: true,
 			},
-=======
-			Tags: unique.Make(types.ServicePackageResourceTags{
-				IdentifierAttribute: names.AttrARN,
-			}),
->>>>>>> 45438b17
 		},
 		{
 			Factory:  resourceGameServerGroup,
 			TypeName: "aws_gamelift_game_server_group",
 			Name:     "Game Server Group",
-<<<<<<< HEAD
-			Tags: &inttypes.ServicePackageResourceTags{
+			Tags: unique.Make(inttypes.ServicePackageResourceTags{
 				IdentifierAttribute: names.AttrARN,
-			},
+			}),
 			Region: &inttypes.ServicePackageResourceRegion{
 				IsGlobal:                      false,
 				IsOverrideEnabled:             true,
 				IsValidateOverrideInPartition: true,
 			},
-=======
-			Tags: unique.Make(types.ServicePackageResourceTags{
-				IdentifierAttribute: names.AttrARN,
-			}),
->>>>>>> 45438b17
 		},
 		{
 			Factory:  resourceGameSessionQueue,
 			TypeName: "aws_gamelift_game_session_queue",
 			Name:     "Game Session Queue",
-<<<<<<< HEAD
-			Tags: &inttypes.ServicePackageResourceTags{
+			Tags: unique.Make(inttypes.ServicePackageResourceTags{
 				IdentifierAttribute: names.AttrARN,
-			},
+			}),
 			Region: &inttypes.ServicePackageResourceRegion{
 				IsGlobal:                      false,
 				IsOverrideEnabled:             true,
 				IsValidateOverrideInPartition: true,
 			},
-=======
-			Tags: unique.Make(types.ServicePackageResourceTags{
-				IdentifierAttribute: names.AttrARN,
-			}),
->>>>>>> 45438b17
 		},
 		{
 			Factory:  resourceScript,
 			TypeName: "aws_gamelift_script",
 			Name:     "Script",
-<<<<<<< HEAD
-			Tags: &inttypes.ServicePackageResourceTags{
+			Tags: unique.Make(inttypes.ServicePackageResourceTags{
 				IdentifierAttribute: names.AttrARN,
-			},
+			}),
 			Region: &inttypes.ServicePackageResourceRegion{
 				IsGlobal:                      false,
 				IsOverrideEnabled:             true,
 				IsValidateOverrideInPartition: true,
 			},
-=======
-			Tags: unique.Make(types.ServicePackageResourceTags{
-				IdentifierAttribute: names.AttrARN,
-			}),
->>>>>>> 45438b17
 		},
 	}
 }
