--- conflicted
+++ resolved
@@ -34,20 +34,14 @@
 			Factory:  resourceLifecyclePolicy,
 			TypeName: "aws_dlm_lifecycle_policy",
 			Name:     "Lifecycle Policy",
-<<<<<<< HEAD
-			Tags: &inttypes.ServicePackageResourceTags{
+			Tags: unique.Make(inttypes.ServicePackageResourceTags{
 				IdentifierAttribute: names.AttrARN,
-			},
+			}),
 			Region: &inttypes.ServicePackageResourceRegion{
 				IsGlobal:                      false,
 				IsOverrideEnabled:             true,
 				IsValidateOverrideInPartition: true,
 			},
-=======
-			Tags: unique.Make(types.ServicePackageResourceTags{
-				IdentifierAttribute: names.AttrARN,
-			}),
->>>>>>> 45438b17
 		},
 	}
 }
