--- conflicted
+++ resolved
@@ -720,12 +720,8 @@
 	NamePattern                              fwtypes.Regexp                                               `tfsdk:"name_pattern"`
 	NamePrefix                               types.String                                                 `tfsdk:"name_prefix"`
 	PreventUserExistenceErrors               fwtypes.StringEnum[awstypes.PreventUserExistenceErrorTypes]  `tfsdk:"prevent_user_existence_errors" autoflex:",legacy"`
-<<<<<<< HEAD
 	ReadAttributes                           fwtypes.SetOfString                                          `tfsdk:"read_attributes" autoflex:",legacy"`
-=======
-	ReadAttributes                           types.Set                                                    `tfsdk:"read_attributes" autoflex:",legacy"`
 	RefreshTokenRotation                     fwtypes.ListNestedObjectValueOf[refreshTokenRotationModel]   `tfsdk:"refresh_token_rotation"`
->>>>>>> 84ed2ea3
 	RefreshTokenValidity                     types.Int64                                                  `tfsdk:"refresh_token_validity"`
 	SupportedIdentityProviders               fwtypes.SetOfString                                          `tfsdk:"supported_identity_providers" autoflex:",legacy"`
 	TokenValidityUnits                       fwtypes.ListNestedObjectValueOf[tokenValidityUnitsModel]     `tfsdk:"token_validity_units"`
