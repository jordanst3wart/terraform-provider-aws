--- conflicted
+++ resolved
@@ -24,19 +24,11 @@
 			Name:     "Application",
 			Tags: unique.Make(inttypes.ServicePackageResourceTags{
 				IdentifierAttribute: names.AttrARN,
-<<<<<<< HEAD
-			},
-			Region: &itypes.ServicePackageResourceRegion{
-				IsGlobal:                      false,
+			}),
+			Region: unique.Make(inttypes.ServicePackageResourceRegion{
 				IsOverrideEnabled:             true,
 				IsValidateOverrideInPartition: true,
-			},
-=======
 			}),
-			Region: unique.Make(inttypes.ServicePackageResourceRegion{
-				IsOverrideEnabled: false,
-			}),
->>>>>>> f69f8d8f
 		},
 		{
 			Factory:  newDataSourceAttributeGroup,
@@ -44,35 +36,20 @@
 			Name:     "Attribute Group",
 			Tags: unique.Make(inttypes.ServicePackageResourceTags{
 				IdentifierAttribute: names.AttrARN,
-<<<<<<< HEAD
-			},
-			Region: &itypes.ServicePackageResourceRegion{
-				IsGlobal:                      false,
+			}),
+			Region: unique.Make(inttypes.ServicePackageResourceRegion{
 				IsOverrideEnabled:             true,
 				IsValidateOverrideInPartition: true,
-			},
-=======
 			}),
-			Region: unique.Make(inttypes.ServicePackageResourceRegion{
-				IsOverrideEnabled: false,
-			}),
->>>>>>> f69f8d8f
 		},
 		{
 			Factory:  newDataSourceAttributeGroupAssociations,
 			TypeName: "aws_servicecatalogappregistry_attribute_group_associations",
 			Name:     "Attribute Group Associations",
-<<<<<<< HEAD
-			Region: &itypes.ServicePackageResourceRegion{
-				IsGlobal:                      false,
+			Region: unique.Make(inttypes.ServicePackageResourceRegion{
 				IsOverrideEnabled:             true,
 				IsValidateOverrideInPartition: true,
-			},
-=======
-			Region: unique.Make(inttypes.ServicePackageResourceRegion{
-				IsOverrideEnabled: false,
 			}),
->>>>>>> f69f8d8f
 		},
 	}
 }
@@ -85,19 +62,11 @@
 			Name:     "Application",
 			Tags: unique.Make(inttypes.ServicePackageResourceTags{
 				IdentifierAttribute: names.AttrARN,
-<<<<<<< HEAD
-			},
-			Region: &itypes.ServicePackageResourceRegion{
-				IsGlobal:                      false,
+			}),
+			Region: unique.Make(inttypes.ServicePackageResourceRegion{
 				IsOverrideEnabled:             true,
 				IsValidateOverrideInPartition: true,
-			},
-=======
 			}),
-			Region: unique.Make(inttypes.ServicePackageResourceRegion{
-				IsOverrideEnabled: false,
-			}),
->>>>>>> f69f8d8f
 		},
 		{
 			Factory:  newResourceAttributeGroup,
@@ -105,35 +74,20 @@
 			Name:     "Attribute Group",
 			Tags: unique.Make(inttypes.ServicePackageResourceTags{
 				IdentifierAttribute: names.AttrARN,
-<<<<<<< HEAD
-			},
-			Region: &itypes.ServicePackageResourceRegion{
-				IsGlobal:                      false,
+			}),
+			Region: unique.Make(inttypes.ServicePackageResourceRegion{
 				IsOverrideEnabled:             true,
 				IsValidateOverrideInPartition: true,
-			},
-=======
 			}),
-			Region: unique.Make(inttypes.ServicePackageResourceRegion{
-				IsOverrideEnabled: false,
-			}),
->>>>>>> f69f8d8f
 		},
 		{
 			Factory:  newResourceAttributeGroupAssociation,
 			TypeName: "aws_servicecatalogappregistry_attribute_group_association",
 			Name:     "Attribute Group Association",
-<<<<<<< HEAD
-			Region: &itypes.ServicePackageResourceRegion{
-				IsGlobal:                      false,
+			Region: unique.Make(inttypes.ServicePackageResourceRegion{
 				IsOverrideEnabled:             true,
 				IsValidateOverrideInPartition: true,
-			},
-=======
-			Region: unique.Make(inttypes.ServicePackageResourceRegion{
-				IsOverrideEnabled: false,
 			}),
->>>>>>> f69f8d8f
 		},
 	}
 }
