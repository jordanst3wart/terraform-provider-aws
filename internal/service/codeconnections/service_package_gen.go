--- conflicted
+++ resolved
@@ -26,37 +26,25 @@
 			Factory:  newConnectionResource,
 			TypeName: "aws_codeconnections_connection",
 			Name:     "Connection",
-<<<<<<< HEAD
-			Tags: &inttypes.ServicePackageResourceTags{
+			Tags: unique.Make(inttypes.ServicePackageResourceTags{
 				IdentifierAttribute: names.AttrARN,
-			},
+			}),
 			Region: &inttypes.ServicePackageResourceRegion{
 				IsGlobal:          false,
 				IsOverrideEnabled: false,
 			},
-=======
-			Tags: unique.Make(types.ServicePackageResourceTags{
-				IdentifierAttribute: names.AttrARN,
-			}),
->>>>>>> 45438b17
 		},
 		{
 			Factory:  newHostResource,
 			TypeName: "aws_codeconnections_host",
 			Name:     "Host",
-<<<<<<< HEAD
-			Tags: &inttypes.ServicePackageResourceTags{
+			Tags: unique.Make(inttypes.ServicePackageResourceTags{
 				IdentifierAttribute: names.AttrARN,
-			},
+			}),
 			Region: &inttypes.ServicePackageResourceRegion{
 				IsGlobal:          false,
 				IsOverrideEnabled: false,
 			},
-=======
-			Tags: unique.Make(types.ServicePackageResourceTags{
-				IdentifierAttribute: names.AttrARN,
-			}),
->>>>>>> 45438b17
 		},
 	}
 }
