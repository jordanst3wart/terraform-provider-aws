--- conflicted
+++ resolved
@@ -463,9 +463,6 @@
 	return tfresource.AssertSingleValueResult(output)
 }
 
-<<<<<<< HEAD
-func FindVPCEndpointByIDV2(ctx context.Context, conn *ec2.Client, id string) (*awstypes.VpcEndpoint, error) {
-=======
 func findPrefixListV2(ctx context.Context, conn *ec2.Client, input *ec2.DescribePrefixListsInput) (*awstypes.PrefixList, error) {
 	output, err := findPrefixListsV2(ctx, conn, input)
 
@@ -500,30 +497,19 @@
 }
 
 func findVPCEndpointByIDV2(ctx context.Context, conn *ec2.Client, id string) (*awstypes.VpcEndpoint, error) {
->>>>>>> eae23a82
 	input := &ec2.DescribeVpcEndpointsInput{
 		VpcEndpointIds: []string{id},
 	}
 
-<<<<<<< HEAD
-	output, err := FindVPCEndpointV2(ctx, conn, input)
-=======
 	output, err := findVPCEndpointV2(ctx, conn, input)
->>>>>>> eae23a82
-
-	if err != nil {
-		return nil, err
-	}
-
-<<<<<<< HEAD
-	if state := output.State; state == vpcEndpointStateDeleted {
-		return nil, &retry.NotFoundError{
-			Message:     string(state),
-=======
+
+	if err != nil {
+		return nil, err
+	}
+
 	if output.State == awstypes.StateDeleted {
 		return nil, &retry.NotFoundError{
 			Message:     string(output.State),
->>>>>>> eae23a82
 			LastRequest: input,
 		}
 	}
@@ -538,32 +524,16 @@
 	return output, nil
 }
 
-<<<<<<< HEAD
-func FindVPCEndpointV2(ctx context.Context, conn *ec2.Client, input *ec2.DescribeVpcEndpointsInput) (*awstypes.VpcEndpoint, error) {
-	output, err := FindVPCEndpointsV2(ctx, conn, input)
-=======
 func findVPCEndpointV2(ctx context.Context, conn *ec2.Client, input *ec2.DescribeVpcEndpointsInput) (*awstypes.VpcEndpoint, error) {
 	output, err := findVPCEndpointsV2(ctx, conn, input)
->>>>>>> eae23a82
-
-	if err != nil {
-		return nil, err
-	}
-
-	return tfresource.AssertSingleValueResult(output)
-}
-
-<<<<<<< HEAD
-func FindVPCEndpointsV2(ctx context.Context, conn *ec2.Client, input *ec2.DescribeVpcEndpointsInput) ([]awstypes.VpcEndpoint, error) {
-	var output []awstypes.VpcEndpoint
-
-	pages := ec2.NewDescribeVpcEndpointsPaginator(conn, input)
-
-	for pages.HasMorePages() {
-		page, err := pages.NextPage(ctx)
-
-		if tfawserr.ErrCodeEquals(err, errCodeInvalidVPCEndpointIdNotFound) {
-=======
+
+	if err != nil {
+		return nil, err
+	}
+
+	return tfresource.AssertSingleValueResult(output)
+}
+
 func findVPCEndpointsV2(ctx context.Context, conn *ec2.Client, input *ec2.DescribeVpcEndpointsInput) ([]awstypes.VpcEndpoint, error) {
 	var output []awstypes.VpcEndpoint
 
@@ -1063,7 +1033,6 @@
 		page, err := pages.NextPage(ctx)
 
 		if tfawserr.ErrCodeEquals(err, errCodeInvalidClientVPNEndpointIdNotFound) {
->>>>>>> eae23a82
 			return nil, &retry.NotFoundError{
 				LastError:   err,
 				LastRequest: input,
@@ -1074,9 +1043,6 @@
 			return nil, err
 		}
 
-<<<<<<< HEAD
-		output = append(output, page.VpcEndpoints...)
-=======
 		output = append(output, page.ClientVpnEndpoints...)
 	}
 
@@ -1340,7 +1306,69 @@
 		return nil, &retry.NotFoundError{
 			LastRequest: input,
 		}
->>>>>>> eae23a82
+	}
+
+	return output, nil
+}
+
+func FindVPCEndpointByIDV2(ctx context.Context, conn *ec2.Client, id string) (*awstypes.VpcEndpoint, error) {
+	input := &ec2.DescribeVpcEndpointsInput{
+		VpcEndpointIds: []string{id},
+	}
+
+	output, err := FindVPCEndpointV2(ctx, conn, input)
+
+	if err != nil {
+		return nil, err
+	}
+
+	if state := output.State; state == vpcEndpointStateDeleted {
+		return nil, &retry.NotFoundError{
+			Message:     string(state),
+			LastRequest: input,
+		}
+	}
+
+	// Eventual consistency check.
+	if aws.ToString(output.VpcEndpointId) != id {
+		return nil, &retry.NotFoundError{
+			LastRequest: input,
+		}
+	}
+
+	return output, nil
+}
+
+func FindVPCEndpointV2(ctx context.Context, conn *ec2.Client, input *ec2.DescribeVpcEndpointsInput) (*awstypes.VpcEndpoint, error) {
+	output, err := FindVPCEndpointsV2(ctx, conn, input)
+
+	if err != nil {
+		return nil, err
+	}
+
+	return tfresource.AssertSingleValueResult(output)
+}
+
+func FindVPCEndpointsV2(ctx context.Context, conn *ec2.Client, input *ec2.DescribeVpcEndpointsInput) ([]awstypes.VpcEndpoint, error) {
+	var output []awstypes.VpcEndpoint
+
+	pages := ec2.NewDescribeVpcEndpointsPaginator(conn, input)
+
+	for pages.HasMorePages() {
+		page, err := pages.NextPage(ctx)
+
+		if tfawserr.ErrCodeEquals(err, errCodeInvalidVPCEndpointIdNotFound) {
+			return nil, &retry.NotFoundError{
+				LastError:   err,
+				LastRequest: input,
+			}
+		}
+
+		if err != nil {
+			return nil, err
+		}
+
+		output = append(output, page.VpcEndpoints...)
 	}
 
 	return output, nil
