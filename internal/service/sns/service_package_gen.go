// Code generated by internal/generate/servicepackage/main.go; DO NOT EDIT.

package sns

import (
	"context"
	"unique"

	"github.com/aws/aws-sdk-go-v2/aws"
	"github.com/aws/aws-sdk-go-v2/service/sns"
	"github.com/hashicorp/terraform-plugin-log/tflog"
	"github.com/hashicorp/terraform-provider-aws/internal/conns"
	inttypes "github.com/hashicorp/terraform-provider-aws/internal/types"
	"github.com/hashicorp/terraform-provider-aws/names"
)

type servicePackage struct{}

func (p *servicePackage) FrameworkDataSources(ctx context.Context) []*inttypes.ServicePackageFrameworkDataSource {
	return []*inttypes.ServicePackageFrameworkDataSource{}
}

func (p *servicePackage) FrameworkResources(ctx context.Context) []*inttypes.ServicePackageFrameworkResource {
	return []*inttypes.ServicePackageFrameworkResource{}
}

func (p *servicePackage) SDKDataSources(ctx context.Context) []*inttypes.ServicePackageSDKDataSource {
	return []*inttypes.ServicePackageSDKDataSource{
		{
			Factory:  dataSourceTopic,
			TypeName: "aws_sns_topic",
			Name:     "Topic",
<<<<<<< HEAD
			Tags: &inttypes.ServicePackageResourceTags{
				IdentifierAttribute: names.AttrARN,
			},
			Region: &inttypes.ServicePackageResourceRegion{
				IsGlobal:                      false,
				IsOverrideEnabled:             true,
				IsValidateOverrideInPartition: true,
			},
=======
			Tags: unique.Make(types.ServicePackageResourceTags{
				IdentifierAttribute: names.AttrARN,
			}),
>>>>>>> 45438b17
		},
	}
}

func (p *servicePackage) SDKResources(ctx context.Context) []*inttypes.ServicePackageSDKResource {
	return []*inttypes.ServicePackageSDKResource{
		{
			Factory:  resourcePlatformApplication,
			TypeName: "aws_sns_platform_application",
			Name:     "Platform Application",
			Region: &inttypes.ServicePackageResourceRegion{
				IsGlobal:                      false,
				IsOverrideEnabled:             true,
				IsValidateOverrideInPartition: true,
			},
		},
		{
			Factory:  resourceSMSPreferences,
			TypeName: "aws_sns_sms_preferences",
			Name:     "SMS Preferences",
			Region: &inttypes.ServicePackageResourceRegion{
				IsGlobal:                      false,
				IsOverrideEnabled:             true,
				IsValidateOverrideInPartition: true,
			},
		},
		{
			Factory:  resourceTopic,
			TypeName: "aws_sns_topic",
			Name:     "Topic",
<<<<<<< HEAD
			Tags: &inttypes.ServicePackageResourceTags{
				IdentifierAttribute: names.AttrARN,
			},
			Region: &inttypes.ServicePackageResourceRegion{
				IsGlobal:                      false,
				IsOverrideEnabled:             true,
				IsValidateOverrideInPartition: true,
			},
=======
			Tags: unique.Make(types.ServicePackageResourceTags{
				IdentifierAttribute: names.AttrARN,
			}),
>>>>>>> 45438b17
		},
		{
			Factory:  resourceTopicDataProtectionPolicy,
			TypeName: "aws_sns_topic_data_protection_policy",
			Name:     "Topic Data Protection Policy",
			Region: &inttypes.ServicePackageResourceRegion{
				IsGlobal:                      false,
				IsOverrideEnabled:             true,
				IsValidateOverrideInPartition: true,
			},
		},
		{
			Factory:  resourceTopicPolicy,
			TypeName: "aws_sns_topic_policy",
			Name:     "Topic Policy",
			Region: &inttypes.ServicePackageResourceRegion{
				IsGlobal:                      false,
				IsOverrideEnabled:             true,
				IsValidateOverrideInPartition: true,
			},
		},
		{
			Factory:  resourceTopicSubscription,
			TypeName: "aws_sns_topic_subscription",
			Name:     "Topic Subscription",
			Region: &inttypes.ServicePackageResourceRegion{
				IsGlobal:                      false,
				IsOverrideEnabled:             true,
				IsValidateOverrideInPartition: true,
			},
		},
	}
}

func (p *servicePackage) ServicePackageName() string {
	return names.SNS
}

// NewClient returns a new AWS SDK for Go v2 client for this service package's AWS API.
func (p *servicePackage) NewClient(ctx context.Context, config map[string]any) (*sns.Client, error) {
	cfg := *(config["aws_sdkv2_config"].(*aws.Config))
	optFns := []func(*sns.Options){
		sns.WithEndpointResolverV2(newEndpointResolverV2()),
		withBaseEndpoint(config[names.AttrEndpoint].(string)),
		func(o *sns.Options) {
			if region := config[names.AttrRegion].(string); o.Region != region {
				tflog.Info(ctx, "overriding provider-configured AWS API region", map[string]any{
					"service":         p.ServicePackageName(),
					"original_region": o.Region,
					"override_region": region,
				})
				o.Region = region
			}
		},
		withExtraOptions(ctx, p, config),
	}

	return sns.NewFromConfig(cfg, optFns...), nil
}

// withExtraOptions returns a functional option that allows this service package to specify extra API client options.
// This option is always called after any generated options.
func withExtraOptions(ctx context.Context, sp conns.ServicePackage, config map[string]any) func(*sns.Options) {
	if v, ok := sp.(interface {
		withExtraOptions(context.Context, map[string]any) []func(*sns.Options)
	}); ok {
		optFns := v.withExtraOptions(ctx, config)

		return func(o *sns.Options) {
			for _, optFn := range optFns {
				optFn(o)
			}
		}
	}

	return func(*sns.Options) {}
}

func ServicePackage(ctx context.Context) conns.ServicePackage {
	return &servicePackage{}
}<|MERGE_RESOLUTION|>--- conflicted
+++ resolved
@@ -30,20 +30,14 @@
 			Factory:  dataSourceTopic,
 			TypeName: "aws_sns_topic",
 			Name:     "Topic",
-<<<<<<< HEAD
-			Tags: &inttypes.ServicePackageResourceTags{
+			Tags: unique.Make(inttypes.ServicePackageResourceTags{
 				IdentifierAttribute: names.AttrARN,
-			},
+			}),
 			Region: &inttypes.ServicePackageResourceRegion{
 				IsGlobal:                      false,
 				IsOverrideEnabled:             true,
 				IsValidateOverrideInPartition: true,
 			},
-=======
-			Tags: unique.Make(types.ServicePackageResourceTags{
-				IdentifierAttribute: names.AttrARN,
-			}),
->>>>>>> 45438b17
 		},
 	}
 }
@@ -74,20 +68,14 @@
 			Factory:  resourceTopic,
 			TypeName: "aws_sns_topic",
 			Name:     "Topic",
-<<<<<<< HEAD
-			Tags: &inttypes.ServicePackageResourceTags{
+			Tags: unique.Make(inttypes.ServicePackageResourceTags{
 				IdentifierAttribute: names.AttrARN,
-			},
+			}),
 			Region: &inttypes.ServicePackageResourceRegion{
 				IsGlobal:                      false,
 				IsOverrideEnabled:             true,
 				IsValidateOverrideInPartition: true,
 			},
-=======
-			Tags: unique.Make(types.ServicePackageResourceTags{
-				IdentifierAttribute: names.AttrARN,
-			}),
->>>>>>> 45438b17
 		},
 		{
 			Factory:  resourceTopicDataProtectionPolicy,
