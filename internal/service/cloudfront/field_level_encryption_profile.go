// Copyright (c) HashiCorp, Inc.
// SPDX-License-Identifier: MPL-2.0

package cloudfront

import (
	"context"
	"log"

	"github.com/aws/aws-sdk-go-v2/aws"
	"github.com/aws/aws-sdk-go-v2/service/cloudfront"
	awstypes "github.com/aws/aws-sdk-go-v2/service/cloudfront/types"
	"github.com/hashicorp/terraform-plugin-sdk/v2/diag"
	"github.com/hashicorp/terraform-plugin-sdk/v2/helper/id"
	"github.com/hashicorp/terraform-plugin-sdk/v2/helper/retry"
	"github.com/hashicorp/terraform-plugin-sdk/v2/helper/schema"
	"github.com/hashicorp/terraform-provider-aws/internal/conns"
	"github.com/hashicorp/terraform-provider-aws/internal/errs"
	"github.com/hashicorp/terraform-provider-aws/internal/errs/sdkdiag"
	"github.com/hashicorp/terraform-provider-aws/internal/flex"
	"github.com/hashicorp/terraform-provider-aws/internal/tfresource"
)

// @SDKResource("aws_cloudfront_field_level_encryption_profile", name="Field-level Encryption Profile")
func resourceFieldLevelEncryptionProfile() *schema.Resource {
	return &schema.Resource{
		CreateWithoutTimeout: resourceFieldLevelEncryptionProfileCreate,
		ReadWithoutTimeout:   resourceFieldLevelEncryptionProfileRead,
		UpdateWithoutTimeout: resourceFieldLevelEncryptionProfileUpdate,
		DeleteWithoutTimeout: resourceFieldLevelEncryptionProfileDelete,

		Importer: &schema.ResourceImporter{
			StateContext: schema.ImportStatePassthroughContext,
		},

		Schema: map[string]*schema.Schema{
			"caller_reference": {
				Type:     schema.TypeString,
				Computed: true,
			},
			"comment": {
				Type:     schema.TypeString,
				Optional: true,
			},
			"encryption_entities": {
				Type:     schema.TypeList,
				Required: true,
				MaxItems: 1,
				Elem: &schema.Resource{
					Schema: map[string]*schema.Schema{
						"items": {
							Type:     schema.TypeSet,
							Optional: true,
							Elem: &schema.Resource{
								Schema: map[string]*schema.Schema{
									"field_patterns": {
										Type:     schema.TypeList,
										Required: true,
										MaxItems: 1,
										Elem: &schema.Resource{
											Schema: map[string]*schema.Schema{
												"items": {
													Type:     schema.TypeSet,
													Optional: true,
													Elem:     &schema.Schema{Type: schema.TypeString},
												},
											},
										},
									},
									"provider_id": {
										Type:     schema.TypeString,
										Required: true,
									},
									"public_key_id": {
										Type:     schema.TypeString,
										Required: true,
									},
								},
							},
						},
					},
				},
			},
			"etag": {
				Type:     schema.TypeString,
				Computed: true,
			},
			"name": {
				Type:     schema.TypeString,
				Required: true,
			},
		},
	}
}

func resourceFieldLevelEncryptionProfileCreate(ctx context.Context, d *schema.ResourceData, meta interface{}) diag.Diagnostics {
	var diags diag.Diagnostics
	conn := meta.(*conns.AWSClient).CloudFrontClient(ctx)

	name := d.Get("name").(string)
	apiObject := &awstypes.FieldLevelEncryptionProfileConfig{
		CallerReference: aws.String(id.UniqueId()),
		Name:            aws.String(name),
	}

	if v, ok := d.GetOk("comment"); ok {
		apiObject.Comment = aws.String(v.(string))
	}

	if v, ok := d.GetOk("encryption_entities"); ok && len(v.([]interface{})) > 0 && v.([]interface{})[0] != nil {
		apiObject.EncryptionEntities = expandEncryptionEntities(v.([]interface{})[0].(map[string]interface{}))
	}

	input := &cloudfront.CreateFieldLevelEncryptionProfileInput{
		FieldLevelEncryptionProfileConfig: apiObject,
	}

	output, err := conn.CreateFieldLevelEncryptionProfile(ctx, input)

	if err != nil {
		return sdkdiag.AppendErrorf(diags, "creating CloudFront Field-level Encryption Profile (%s): %s", name, err)
	}

	d.SetId(aws.ToString(output.FieldLevelEncryptionProfile.Id))

	return append(diags, resourceFieldLevelEncryptionProfileRead(ctx, d, meta)...)
}

func resourceFieldLevelEncryptionProfileRead(ctx context.Context, d *schema.ResourceData, meta interface{}) diag.Diagnostics {
	var diags diag.Diagnostics
	conn := meta.(*conns.AWSClient).CloudFrontClient(ctx)

	output, err := findFieldLevelEncryptionProfileByID(ctx, conn, d.Id())

	if !d.IsNewResource() && tfresource.NotFound(err) {
		log.Printf("[WARN] CloudFront Field-level Encryption Profile (%s) not found, removing from state", d.Id())
		d.SetId("")
		return diags
	}

	if err != nil {
		return sdkdiag.AppendErrorf(diags, "reading CloudFront Field-level Encryption Profile (%s): %s", d.Id(), err)
	}

	apiObject := output.FieldLevelEncryptionProfile.FieldLevelEncryptionProfileConfig
	d.Set("caller_reference", apiObject.CallerReference)
	d.Set("comment", apiObject.Comment)
	if apiObject.EncryptionEntities != nil {
		if err := d.Set("encryption_entities", []interface{}{flattenEncryptionEntities(apiObject.EncryptionEntities)}); err != nil {
			return sdkdiag.AppendErrorf(diags, "setting encryption_entities: %s", err)
		}
	} else {
		d.Set("encryption_entities", nil)
	}
	d.Set("etag", output.ETag)
	d.Set("name", apiObject.Name)

	return diags
}

func resourceFieldLevelEncryptionProfileUpdate(ctx context.Context, d *schema.ResourceData, meta interface{}) diag.Diagnostics {
	var diags diag.Diagnostics
	conn := meta.(*conns.AWSClient).CloudFrontClient(ctx)

	apiObject := &awstypes.FieldLevelEncryptionProfileConfig{
		CallerReference: aws.String(d.Get("caller_reference").(string)),
		Name:            aws.String(d.Get("name").(string)),
	}

	if v, ok := d.GetOk("comment"); ok {
		apiObject.Comment = aws.String(v.(string))
	}

	if v, ok := d.GetOk("encryption_entities"); ok && len(v.([]interface{})) > 0 && v.([]interface{})[0] != nil {
		apiObject.EncryptionEntities = expandEncryptionEntities(v.([]interface{})[0].(map[string]interface{}))
	}

	input := &cloudfront.UpdateFieldLevelEncryptionProfileInput{
		FieldLevelEncryptionProfileConfig: apiObject,
		Id:                                aws.String(d.Id()),
		IfMatch:                           aws.String(d.Get("etag").(string)),
	}

	_, err := conn.UpdateFieldLevelEncryptionProfile(ctx, input)

	if err != nil {
		return sdkdiag.AppendErrorf(diags, "updating CloudFront Field-level Encryption Profile (%s): %s", d.Id(), err)
	}

	return append(diags, resourceFieldLevelEncryptionProfileRead(ctx, d, meta)...)
}

func resourceFieldLevelEncryptionProfileDelete(ctx context.Context, d *schema.ResourceData, meta interface{}) diag.Diagnostics {
	var diags diag.Diagnostics
	conn := meta.(*conns.AWSClient).CloudFrontClient(ctx)

	log.Printf("[DEBUG] Deleting CloudFront Field-level Encryption Profile: (%s)", d.Id())
	_, err := conn.DeleteFieldLevelEncryptionProfile(ctx, &cloudfront.DeleteFieldLevelEncryptionProfileInput{
		Id:      aws.String(d.Id()),
		IfMatch: aws.String(d.Get("etag").(string)),
	})

	if errs.IsA[*awstypes.NoSuchFieldLevelEncryptionProfile](err) {
		return diags
	}

	if err != nil {
		return sdkdiag.AppendErrorf(diags, "deleting CloudFront Field-level Encryption Profile (%s): %s", d.Id(), err)
	}

	return diags
}

func findFieldLevelEncryptionProfileByID(ctx context.Context, conn *cloudfront.Client, id string) (*cloudfront.GetFieldLevelEncryptionProfileOutput, error) {
	input := &cloudfront.GetFieldLevelEncryptionProfileInput{
		Id: aws.String(id),
	}

	output, err := conn.GetFieldLevelEncryptionProfile(ctx, input)

	if errs.IsA[*awstypes.NoSuchFieldLevelEncryptionProfile](err) {
		return nil, &retry.NotFoundError{
			LastError:   err,
			LastRequest: input,
		}
	}

	if err != nil {
		return nil, err
	}

	if output == nil || output.FieldLevelEncryptionProfile == nil || output.FieldLevelEncryptionProfile.FieldLevelEncryptionProfileConfig == nil {
		return nil, tfresource.NewEmptyResultError(input)
	}

	return output, nil
}

func expandEncryptionEntities(tfMap map[string]interface{}) *awstypes.EncryptionEntities {
	if tfMap == nil {
		return nil
	}

	apiObject := &awstypes.EncryptionEntities{}

	if v, ok := tfMap["items"].(*schema.Set); ok && v.Len() > 0 {
		items := expandEncryptionEntityItems(v.List())
		apiObject.Items = items
		apiObject.Quantity = aws.Int32(int32(len(items)))
	}

	return apiObject
}

func expandEncryptionEntity(tfMap map[string]interface{}) *awstypes.EncryptionEntity {
	if tfMap == nil {
		return nil
	}

	apiObject := &awstypes.EncryptionEntity{}

	if v, ok := tfMap["field_patterns"].([]interface{}); ok && len(v) > 0 {
		apiObject.FieldPatterns = expandFieldPatterns(v[0].(map[string]interface{}))
	}

	if v, ok := tfMap["provider_id"].(string); ok && v != "" {
		apiObject.ProviderId = aws.String(v)
	}

	if v, ok := tfMap["public_key_id"].(string); ok && v != "" {
		apiObject.PublicKeyId = aws.String(v)
	}

	return apiObject
}

func expandEncryptionEntityItems(tfList []interface{}) []awstypes.EncryptionEntity {
	if len(tfList) == 0 {
		return nil
	}

	var apiObjects []awstypes.EncryptionEntity

	for _, tfMapRaw := range tfList {
		tfMap, ok := tfMapRaw.(map[string]interface{})

		if !ok {
			continue
		}

<<<<<<< HEAD
		apiObject := *expandEncryptionEntity(tfMap)
		emptyObj := awstypes.EncryptionEntity{}

		if apiObject == emptyObj {
=======
		apiObject := expandEncryptionEntity(tfMap)

		if apiObject == nil {
>>>>>>> eb4056bb
			continue
		}

		apiObjects = append(apiObjects, *apiObject)
	}

	return apiObjects
}

func expandFieldPatterns(tfMap map[string]interface{}) *awstypes.FieldPatterns {
	if tfMap == nil {
		return nil
	}

	apiObject := &awstypes.FieldPatterns{}

	if v, ok := tfMap["items"].(*schema.Set); ok && v.Len() > 0 {
		items := flex.ExpandStringValueSet(v)
		apiObject.Items = items
		apiObject.Quantity = aws.Int32(int32(len(items)))
	}

	return apiObject
}

func flattenEncryptionEntities(apiObject *awstypes.EncryptionEntities) map[string]interface{} {
	if apiObject == nil {
		return nil
	}

	tfMap := map[string]interface{}{}

	if v := apiObject.Items; len(v) > 0 {
		tfMap["items"] = flattenEncryptionEntityItems(v)
	}

	return tfMap
}

func flattenEncryptionEntity(apiObject *awstypes.EncryptionEntity) map[string]interface{} {
	if apiObject == nil {
		return nil
	}

	tfMap := map[string]interface{}{}

	if v := flattenFieldPatterns(apiObject.FieldPatterns); len(v) > 0 {
		tfMap["field_patterns"] = []interface{}{v}
	}

	if v := apiObject.ProviderId; v != nil {
		tfMap["provider_id"] = aws.ToString(v)
	}

	if v := apiObject.PublicKeyId; v != nil {
		tfMap["public_key_id"] = aws.ToString(v)
	}

	return tfMap
}

func flattenEncryptionEntityItems(apiObjects []awstypes.EncryptionEntity) []interface{} {
	if len(apiObjects) == 0 {
		return nil
	}

	var tfList []interface{}

	emptyObj := awstypes.EncryptionEntity{}
	for _, apiObject := range apiObjects {
<<<<<<< HEAD
		if apiObject == emptyObj {
			continue
		}

=======
>>>>>>> eb4056bb
		if v := flattenEncryptionEntity(&apiObject); len(v) > 0 {
			tfList = append(tfList, v)
		}
	}

	return tfList
}

func flattenFieldPatterns(apiObject *awstypes.FieldPatterns) map[string]interface{} {
	if apiObject == nil {
		return nil
	}

	tfMap := map[string]interface{}{}

	if v := apiObject.Items; len(v) > 0 {
		tfMap["items"] = v
	}

	return tfMap
}<|MERGE_RESOLUTION|>--- conflicted
+++ resolved
@@ -288,16 +288,9 @@
 			continue
 		}
 
-<<<<<<< HEAD
-		apiObject := *expandEncryptionEntity(tfMap)
-		emptyObj := awstypes.EncryptionEntity{}
-
-		if apiObject == emptyObj {
-=======
 		apiObject := expandEncryptionEntity(tfMap)
 
 		if apiObject == nil {
->>>>>>> eb4056bb
 			continue
 		}
 
@@ -366,15 +359,7 @@
 
 	var tfList []interface{}
 
-	emptyObj := awstypes.EncryptionEntity{}
 	for _, apiObject := range apiObjects {
-<<<<<<< HEAD
-		if apiObject == emptyObj {
-			continue
-		}
-
-=======
->>>>>>> eb4056bb
 		if v := flattenEncryptionEntity(&apiObject); len(v) > 0 {
 			tfList = append(tfList, v)
 		}
