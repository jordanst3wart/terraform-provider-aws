--- conflicted
+++ resolved
@@ -39,16 +39,10 @@
 			Factory:  newKeyValueStoreResource,
 			TypeName: "aws_cloudfront_key_value_store",
 			Name:     "Key Value Store",
-<<<<<<< HEAD
-			Region: unique.Make(inttypes.ServicePackageResourceRegion{
-				IsOverrideEnabled: false,
-			}),
+			Region:   unique.Make(inttypes.ResourceRegionDisabled()),
 			Identity: inttypes.GlobalParameterizedIdentity(
 				inttypes.StringIdentityAttribute(names.AttrName, true),
 			),
-=======
-			Region:   unique.Make(inttypes.ResourceRegionDisabled()),
->>>>>>> 12426050
 		},
 		{
 			Factory:  newVPCOriginResource,
