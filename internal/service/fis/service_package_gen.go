// Code generated by internal/generate/servicepackage/main.go; DO NOT EDIT.

package fis

import (
	"context"
	"unique"

	"github.com/aws/aws-sdk-go-v2/aws"
	"github.com/aws/aws-sdk-go-v2/service/fis"
	"github.com/hashicorp/terraform-plugin-log/tflog"
	"github.com/hashicorp/terraform-provider-aws/internal/conns"
	inttypes "github.com/hashicorp/terraform-provider-aws/internal/types"
	"github.com/hashicorp/terraform-provider-aws/names"
)

type servicePackage struct{}

<<<<<<< HEAD
func (p *servicePackage) FrameworkDataSources(ctx context.Context) []*inttypes.ServicePackageFrameworkDataSource {
	return []*inttypes.ServicePackageFrameworkDataSource{}
=======
func (p *servicePackage) FrameworkDataSources(ctx context.Context) []*types.ServicePackageFrameworkDataSource {
	return []*types.ServicePackageFrameworkDataSource{
		{
			Factory:  newExperimentTemplatesDataSource,
			TypeName: "aws_fis_experiment_templates",
			Name:     "Experiment Templates",
		},
	}
>>>>>>> f7becce6
}

func (p *servicePackage) FrameworkResources(ctx context.Context) []*inttypes.ServicePackageFrameworkResource {
	return []*inttypes.ServicePackageFrameworkResource{}
}

func (p *servicePackage) SDKDataSources(ctx context.Context) []*inttypes.ServicePackageSDKDataSource {
	return []*inttypes.ServicePackageSDKDataSource{}
}

func (p *servicePackage) SDKResources(ctx context.Context) []*inttypes.ServicePackageSDKResource {
	return []*inttypes.ServicePackageSDKResource{
		{
			Factory:  resourceExperimentTemplate,
			TypeName: "aws_fis_experiment_template",
			Name:     "Experiment Template",
			Tags:     unique.Make(inttypes.ServicePackageResourceTags{}),
			Region: unique.Make(inttypes.ServicePackageResourceRegion{
				IsOverrideEnabled:             true,
				IsValidateOverrideInPartition: true,
			}),
		},
	}
}

func (p *servicePackage) ServicePackageName() string {
	return names.FIS
}

// NewClient returns a new AWS SDK for Go v2 client for this service package's AWS API.
func (p *servicePackage) NewClient(ctx context.Context, config map[string]any) (*fis.Client, error) {
	cfg := *(config["aws_sdkv2_config"].(*aws.Config))
	optFns := []func(*fis.Options){
		fis.WithEndpointResolverV2(newEndpointResolverV2()),
		withBaseEndpoint(config[names.AttrEndpoint].(string)),
		func(o *fis.Options) {
			if region := config[names.AttrRegion].(string); o.Region != region {
				tflog.Info(ctx, "overriding provider-configured AWS API region", map[string]any{
					"service":         p.ServicePackageName(),
					"original_region": o.Region,
					"override_region": region,
				})
				o.Region = region
			}
		},
		withExtraOptions(ctx, p, config),
	}

	return fis.NewFromConfig(cfg, optFns...), nil
}

// withExtraOptions returns a functional option that allows this service package to specify extra API client options.
// This option is always called after any generated options.
func withExtraOptions(ctx context.Context, sp conns.ServicePackage, config map[string]any) func(*fis.Options) {
	if v, ok := sp.(interface {
		withExtraOptions(context.Context, map[string]any) []func(*fis.Options)
	}); ok {
		optFns := v.withExtraOptions(ctx, config)

		return func(o *fis.Options) {
			for _, optFn := range optFns {
				optFn(o)
			}
		}
	}

	return func(*fis.Options) {}
}

func ServicePackage(ctx context.Context) conns.ServicePackage {
	return &servicePackage{}
}<|MERGE_RESOLUTION|>--- conflicted
+++ resolved
@@ -16,19 +16,17 @@
 
 type servicePackage struct{}
 
-<<<<<<< HEAD
 func (p *servicePackage) FrameworkDataSources(ctx context.Context) []*inttypes.ServicePackageFrameworkDataSource {
-	return []*inttypes.ServicePackageFrameworkDataSource{}
-=======
-func (p *servicePackage) FrameworkDataSources(ctx context.Context) []*types.ServicePackageFrameworkDataSource {
-	return []*types.ServicePackageFrameworkDataSource{
+	return []*inttypes.ServicePackageFrameworkDataSource{
 		{
 			Factory:  newExperimentTemplatesDataSource,
 			TypeName: "aws_fis_experiment_templates",
 			Name:     "Experiment Templates",
+			Region: unique.Make(inttypes.ServicePackageResourceRegion{
+				IsOverrideEnabled: false,
+			}),
 		},
 	}
->>>>>>> f7becce6
 }
 
 func (p *servicePackage) FrameworkResources(ctx context.Context) []*inttypes.ServicePackageFrameworkResource {
