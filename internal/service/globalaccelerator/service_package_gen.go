// Code generated by internal/generate/servicepackage/main.go; DO NOT EDIT.

package globalaccelerator

import (
	"context"
	"unique"

	"github.com/aws/aws-sdk-go-v2/aws"
	"github.com/aws/aws-sdk-go-v2/aws/retry"
	"github.com/aws/aws-sdk-go-v2/service/globalaccelerator"
	"github.com/hashicorp/aws-sdk-go-base/v2/endpoints"
	"github.com/hashicorp/terraform-plugin-log/tflog"
	"github.com/hashicorp/terraform-provider-aws/internal/conns"
	inttypes "github.com/hashicorp/terraform-provider-aws/internal/types"
	"github.com/hashicorp/terraform-provider-aws/internal/vcr"
	"github.com/hashicorp/terraform-provider-aws/names"
)

type servicePackage struct{}

func (p *servicePackage) FrameworkDataSources(ctx context.Context) []*inttypes.ServicePackageFrameworkDataSource {
	return []*inttypes.ServicePackageFrameworkDataSource{
		{
			Factory:  newAcceleratorDataSource,
			TypeName: "aws_globalaccelerator_accelerator",
			Name:     "Accelerator",
			Region:   unique.Make(inttypes.ResourceRegionDisabled()),
		},
	}
}

func (p *servicePackage) FrameworkResources(ctx context.Context) []*inttypes.ServicePackageFrameworkResource {
	return []*inttypes.ServicePackageFrameworkResource{
		{
			Factory:  newCrossAccountAttachmentResource,
			TypeName: "aws_globalaccelerator_cross_account_attachment",
			Name:     "Cross-Account Attachment",
			Tags: unique.Make(inttypes.ServicePackageResourceTags{
				IdentifierAttribute: names.AttrARN,
			}),
			Region:   unique.Make(inttypes.ResourceRegionDisabled()),
<<<<<<< HEAD
			Identity: inttypes.GlobalARNIdentity(inttypes.WithIdentityDuplicateAttrs(names.AttrID)),
			Import: inttypes.Import{
				WrappedImport: true,
			},
=======
			Identity: inttypes.GlobalARNIdentity(),
>>>>>>> 94d54c49
		},
	}
}

func (p *servicePackage) SDKDataSources(ctx context.Context) []*inttypes.ServicePackageSDKDataSource {
	return []*inttypes.ServicePackageSDKDataSource{
		{
			Factory:  dataSourceCustomRoutingAccelerator,
			TypeName: "aws_globalaccelerator_custom_routing_accelerator",
			Name:     "Custom Routing Accelerator",
			Region:   unique.Make(inttypes.ResourceRegionDisabled()),
		},
	}
}

func (p *servicePackage) SDKResources(ctx context.Context) []*inttypes.ServicePackageSDKResource {
	return []*inttypes.ServicePackageSDKResource{
		{
			Factory:  resourceAccelerator,
			TypeName: "aws_globalaccelerator_accelerator",
			Name:     "Accelerator",
			Tags: unique.Make(inttypes.ServicePackageResourceTags{
				IdentifierAttribute: names.AttrID,
			}),
			Region: unique.Make(inttypes.ResourceRegionDisabled()),
		},
		{
			Factory:  resourceCustomRoutingAccelerator,
			TypeName: "aws_globalaccelerator_custom_routing_accelerator",
			Name:     "Custom Routing Accelerator",
			Tags: unique.Make(inttypes.ServicePackageResourceTags{
				IdentifierAttribute: names.AttrID,
			}),
			Region: unique.Make(inttypes.ResourceRegionDisabled()),
		},
		{
			Factory:  resourceCustomRoutingEndpointGroup,
			TypeName: "aws_globalaccelerator_custom_routing_endpoint_group",
			Name:     "Custom Routing Endpoint Group",
			Region:   unique.Make(inttypes.ResourceRegionDisabled()),
		},
		{
			Factory:  resourceCustomRoutingListener,
			TypeName: "aws_globalaccelerator_custom_routing_listener",
			Name:     "Custom Routing Listener",
			Region:   unique.Make(inttypes.ResourceRegionDisabled()),
		},
		{
			Factory:  resourceEndpointGroup,
			TypeName: "aws_globalaccelerator_endpoint_group",
			Name:     "Endpoint Group",
			Region:   unique.Make(inttypes.ResourceRegionDisabled()),
		},
		{
			Factory:  resourceListener,
			TypeName: "aws_globalaccelerator_listener",
			Name:     "Listener",
			Region:   unique.Make(inttypes.ResourceRegionDisabled()),
		},
	}
}

func (p *servicePackage) ServicePackageName() string {
	return names.GlobalAccelerator
}

// NewClient returns a new AWS SDK for Go v2 client for this service package's AWS API.
func (p *servicePackage) NewClient(ctx context.Context, config map[string]any) (*globalaccelerator.Client, error) {
	cfg := *(config["aws_sdkv2_config"].(*aws.Config))
	optFns := []func(*globalaccelerator.Options){
		globalaccelerator.WithEndpointResolverV2(newEndpointResolverV2()),
		withBaseEndpoint(config[names.AttrEndpoint].(string)),
		func(o *globalaccelerator.Options) {
			if region := config[names.AttrRegion].(string); o.Region != region {
				tflog.Info(ctx, "overriding provider-configured AWS API region", map[string]any{
					"service":         p.ServicePackageName(),
					"original_region": o.Region,
					"override_region": region,
				})
				o.Region = region
			}
		},
		func(o *globalaccelerator.Options) {
			if inContext, ok := conns.FromContext(ctx); ok && inContext.VCREnabled() {
				tflog.Info(ctx, "overriding retry behavior to immediately return VCR errors")
				o.Retryer = conns.AddIsErrorRetryables(cfg.Retryer().(aws.RetryerV2), retry.IsErrorRetryableFunc(vcr.InteractionNotFoundRetryableFunc))
			}
		},
		func(o *globalaccelerator.Options) {
			switch partition := config["partition"].(string); partition {
			case endpoints.AwsPartitionID:
				if region := endpoints.UsWest2RegionID; o.Region != region {
					tflog.Info(ctx, "overriding effective AWS API region", map[string]any{
						"service":         p.ServicePackageName(),
						"original_region": o.Region,
						"override_region": region,
					})
					o.Region = region
				}
			}
		},
		withExtraOptions(ctx, p, config),
	}

	return globalaccelerator.NewFromConfig(cfg, optFns...), nil
}

// withExtraOptions returns a functional option that allows this service package to specify extra API client options.
// This option is always called after any generated options.
func withExtraOptions(ctx context.Context, sp conns.ServicePackage, config map[string]any) func(*globalaccelerator.Options) {
	if v, ok := sp.(interface {
		withExtraOptions(context.Context, map[string]any) []func(*globalaccelerator.Options)
	}); ok {
		optFns := v.withExtraOptions(ctx, config)

		return func(o *globalaccelerator.Options) {
			for _, optFn := range optFns {
				optFn(o)
			}
		}
	}

	return func(*globalaccelerator.Options) {}
}

func ServicePackage(ctx context.Context) conns.ServicePackage {
	return &servicePackage{}
}<|MERGE_RESOLUTION|>--- conflicted
+++ resolved
@@ -40,14 +40,10 @@
 				IdentifierAttribute: names.AttrARN,
 			}),
 			Region:   unique.Make(inttypes.ResourceRegionDisabled()),
-<<<<<<< HEAD
 			Identity: inttypes.GlobalARNIdentity(inttypes.WithIdentityDuplicateAttrs(names.AttrID)),
 			Import: inttypes.Import{
 				WrappedImport: true,
 			},
-=======
-			Identity: inttypes.GlobalARNIdentity(),
->>>>>>> 94d54c49
 		},
 	}
 }
