--- conflicted
+++ resolved
@@ -73,20 +73,14 @@
 			Factory:  dataSourceSecret,
 			TypeName: "aws_secretsmanager_secret",
 			Name:     "Secret",
-<<<<<<< HEAD
-			Tags: &inttypes.ServicePackageResourceTags{
-				IdentifierAttribute: names.AttrARN,
-			},
-			Region: &inttypes.ServicePackageResourceRegion{
-				IsGlobal:                      false,
-				IsOverrideEnabled:             true,
-				IsValidateOverrideInPartition: true,
-			},
-=======
-			Tags: unique.Make(types.ServicePackageResourceTags{
+			Tags: unique.Make(inttypes.ServicePackageResourceTags{
 				IdentifierAttribute: names.AttrARN,
 			}),
->>>>>>> 45438b17
+			Region: &inttypes.ServicePackageResourceRegion{
+				IsGlobal:                      false,
+				IsOverrideEnabled:             true,
+				IsValidateOverrideInPartition: true,
+			},
 		},
 		{
 			Factory:  dataSourceSecretRotation,
@@ -127,20 +121,14 @@
 			Factory:  resourceSecret,
 			TypeName: "aws_secretsmanager_secret",
 			Name:     "Secret",
-<<<<<<< HEAD
-			Tags: &inttypes.ServicePackageResourceTags{
-				IdentifierAttribute: names.AttrARN,
-			},
-			Region: &inttypes.ServicePackageResourceRegion{
-				IsGlobal:                      false,
-				IsOverrideEnabled:             true,
-				IsValidateOverrideInPartition: true,
-			},
-=======
-			Tags: unique.Make(types.ServicePackageResourceTags{
+			Tags: unique.Make(inttypes.ServicePackageResourceTags{
 				IdentifierAttribute: names.AttrARN,
 			}),
->>>>>>> 45438b17
+			Region: &inttypes.ServicePackageResourceRegion{
+				IsGlobal:                      false,
+				IsOverrideEnabled:             true,
+				IsValidateOverrideInPartition: true,
+			},
 		},
 		{
 			Factory:  resourceSecretPolicy,
