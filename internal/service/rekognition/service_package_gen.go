// Code generated by internal/generate/servicepackage/main.go; DO NOT EDIT.

package rekognition

import (
	"context"
	"unique"

	"github.com/aws/aws-sdk-go-v2/aws"
	"github.com/aws/aws-sdk-go-v2/service/rekognition"
	"github.com/hashicorp/terraform-plugin-log/tflog"
	"github.com/hashicorp/terraform-provider-aws/internal/conns"
	inttypes "github.com/hashicorp/terraform-provider-aws/internal/types"
	"github.com/hashicorp/terraform-provider-aws/names"
)

type servicePackage struct{}

func (p *servicePackage) FrameworkDataSources(ctx context.Context) []*inttypes.ServicePackageFrameworkDataSource {
	return []*inttypes.ServicePackageFrameworkDataSource{}
}

func (p *servicePackage) FrameworkResources(ctx context.Context) []*inttypes.ServicePackageFrameworkResource {
	return []*inttypes.ServicePackageFrameworkResource{
		{
			Factory:  newResourceCollection,
			TypeName: "aws_rekognition_collection",
			Name:     "Collection",
			Tags: unique.Make(inttypes.ServicePackageResourceTags{
				IdentifierAttribute: names.AttrARN,
<<<<<<< HEAD
			},
			Region: &itypes.ServicePackageResourceRegion{
				IsGlobal:                      false,
				IsOverrideEnabled:             true,
				IsValidateOverrideInPartition: true,
			},
=======
			}),
			Region: unique.Make(inttypes.ServicePackageResourceRegion{
				IsOverrideEnabled: false,
			}),
>>>>>>> f69f8d8f
		},
		{
			Factory:  newResourceProject,
			TypeName: "aws_rekognition_project",
			Name:     "Project",
			Tags: unique.Make(inttypes.ServicePackageResourceTags{
				IdentifierAttribute: names.AttrARN,
<<<<<<< HEAD
			},
			Region: &itypes.ServicePackageResourceRegion{
				IsGlobal:                      false,
				IsOverrideEnabled:             true,
				IsValidateOverrideInPartition: true,
			},
=======
			}),
			Region: unique.Make(inttypes.ServicePackageResourceRegion{
				IsOverrideEnabled: false,
			}),
>>>>>>> f69f8d8f
		},
		{
			Factory:  newResourceStreamProcessor,
			TypeName: "aws_rekognition_stream_processor",
			Name:     "Stream Processor",
			Tags: unique.Make(inttypes.ServicePackageResourceTags{
				IdentifierAttribute: names.AttrARN,
<<<<<<< HEAD
			},
			Region: &itypes.ServicePackageResourceRegion{
				IsGlobal:                      false,
				IsOverrideEnabled:             true,
				IsValidateOverrideInPartition: true,
			},
=======
			}),
			Region: unique.Make(inttypes.ServicePackageResourceRegion{
				IsOverrideEnabled: false,
			}),
>>>>>>> f69f8d8f
		},
	}
}

func (p *servicePackage) SDKDataSources(ctx context.Context) []*inttypes.ServicePackageSDKDataSource {
	return []*inttypes.ServicePackageSDKDataSource{}
}

func (p *servicePackage) SDKResources(ctx context.Context) []*inttypes.ServicePackageSDKResource {
	return []*inttypes.ServicePackageSDKResource{}
}

func (p *servicePackage) ServicePackageName() string {
	return names.Rekognition
}

// NewClient returns a new AWS SDK for Go v2 client for this service package's AWS API.
func (p *servicePackage) NewClient(ctx context.Context, config map[string]any) (*rekognition.Client, error) {
	cfg := *(config["aws_sdkv2_config"].(*aws.Config))
	optFns := []func(*rekognition.Options){
		rekognition.WithEndpointResolverV2(newEndpointResolverV2()),
		withBaseEndpoint(config[names.AttrEndpoint].(string)),
		func(o *rekognition.Options) {
			if region := config[names.AttrRegion].(string); o.Region != region {
				tflog.Info(ctx, "overriding provider-configured AWS API region", map[string]any{
					"service":         p.ServicePackageName(),
					"original_region": o.Region,
					"override_region": region,
				})
				o.Region = region
			}
		},
		withExtraOptions(ctx, p, config),
	}

	return rekognition.NewFromConfig(cfg, optFns...), nil
}

// withExtraOptions returns a functional option that allows this service package to specify extra API client options.
// This option is always called after any generated options.
func withExtraOptions(ctx context.Context, sp conns.ServicePackage, config map[string]any) func(*rekognition.Options) {
	if v, ok := sp.(interface {
		withExtraOptions(context.Context, map[string]any) []func(*rekognition.Options)
	}); ok {
		optFns := v.withExtraOptions(ctx, config)

		return func(o *rekognition.Options) {
			for _, optFn := range optFns {
				optFn(o)
			}
		}
	}

	return func(*rekognition.Options) {}
}

func ServicePackage(ctx context.Context) conns.ServicePackage {
	return &servicePackage{}
}<|MERGE_RESOLUTION|>--- conflicted
+++ resolved
@@ -28,19 +28,11 @@
 			Name:     "Collection",
 			Tags: unique.Make(inttypes.ServicePackageResourceTags{
 				IdentifierAttribute: names.AttrARN,
-<<<<<<< HEAD
-			},
-			Region: &itypes.ServicePackageResourceRegion{
-				IsGlobal:                      false,
+			}),
+			Region: unique.Make(inttypes.ServicePackageResourceRegion{
 				IsOverrideEnabled:             true,
 				IsValidateOverrideInPartition: true,
-			},
-=======
 			}),
-			Region: unique.Make(inttypes.ServicePackageResourceRegion{
-				IsOverrideEnabled: false,
-			}),
->>>>>>> f69f8d8f
 		},
 		{
 			Factory:  newResourceProject,
@@ -48,19 +40,11 @@
 			Name:     "Project",
 			Tags: unique.Make(inttypes.ServicePackageResourceTags{
 				IdentifierAttribute: names.AttrARN,
-<<<<<<< HEAD
-			},
-			Region: &itypes.ServicePackageResourceRegion{
-				IsGlobal:                      false,
+			}),
+			Region: unique.Make(inttypes.ServicePackageResourceRegion{
 				IsOverrideEnabled:             true,
 				IsValidateOverrideInPartition: true,
-			},
-=======
 			}),
-			Region: unique.Make(inttypes.ServicePackageResourceRegion{
-				IsOverrideEnabled: false,
-			}),
->>>>>>> f69f8d8f
 		},
 		{
 			Factory:  newResourceStreamProcessor,
@@ -68,19 +52,11 @@
 			Name:     "Stream Processor",
 			Tags: unique.Make(inttypes.ServicePackageResourceTags{
 				IdentifierAttribute: names.AttrARN,
-<<<<<<< HEAD
-			},
-			Region: &itypes.ServicePackageResourceRegion{
-				IsGlobal:                      false,
+			}),
+			Region: unique.Make(inttypes.ServicePackageResourceRegion{
 				IsOverrideEnabled:             true,
 				IsValidateOverrideInPartition: true,
-			},
-=======
 			}),
-			Region: unique.Make(inttypes.ServicePackageResourceRegion{
-				IsOverrideEnabled: false,
-			}),
->>>>>>> f69f8d8f
 		},
 	}
 }
