// Copyright (c) HashiCorp, Inc.
// SPDX-License-Identifier: MPL-2.0

package types

import (
	"context"
	"fmt"

	"github.com/aws/aws-sdk-go-v2/aws/arn"
	"github.com/hashicorp/terraform-plugin-framework/attr"
	"github.com/hashicorp/terraform-plugin-framework/attr/xattr"
	"github.com/hashicorp/terraform-plugin-framework/diag"
	"github.com/hashicorp/terraform-plugin-framework/path"
	"github.com/hashicorp/terraform-plugin-framework/types"
	"github.com/hashicorp/terraform-plugin-framework/types/basetypes"
	"github.com/hashicorp/terraform-plugin-go/tftypes"
	"github.com/hashicorp/terraform-provider-aws/internal/errs"
)

<<<<<<< HEAD
type arnType struct {
	basetypes.StringType
}

=======
// ProviderErrorDetailPrefix contains instructions for reporting provider errors to provider developers
const ProviderErrorDetailPrefix = "An unexpected error was encountered trying to validate an attribute value. " +
	"This is always an error in the provider. Please report the following to the provider developer:\n\n"

type arnType struct {
	basetypes.StringType
}

>>>>>>> 7b8c2f0f
var (
	ARNType = arnType{}
)

var (
	_ xattr.TypeWithValidate   = (*arnType)(nil)
	_ basetypes.StringTypable  = (*arnType)(nil)
	_ basetypes.StringValuable = (*ARN)(nil)
)

func (t arnType) Equal(o attr.Type) bool {
	other, ok := o.(arnType)

	if !ok {
		return false
	}

	return t.StringType.Equal(other.StringType)
}

<<<<<<< HEAD
func (t arnType) String() string {
=======
func (arnType) String() string {
>>>>>>> 7b8c2f0f
	return "ARNType"
}

func (t arnType) ValueFromString(_ context.Context, in types.String) (basetypes.StringValuable, diag.Diagnostics) {
	var diags diag.Diagnostics

	if in.IsNull() {
		return ARNNull(), diags
	}
	if in.IsUnknown() {
		return ARNUnknown(), diags
	}

	valueString := in.ValueString()
	if _, err := arn.Parse(valueString); err != nil {
		return ARNUnknown(), diags // Must not return validation errors.
	}

	return ARNValue(valueString), diags
}

func (t arnType) ValueFromTerraform(ctx context.Context, in tftypes.Value) (attr.Value, error) {
	attrValue, err := t.StringType.ValueFromTerraform(ctx, in)

	if err != nil {
		return nil, err
	}

	stringValue, ok := attrValue.(basetypes.StringValue)

	if !ok {
		return nil, fmt.Errorf("unexpected value type of %T", attrValue)
	}

	stringValuable, diags := t.ValueFromString(ctx, stringValue)

	if diags.HasError() {
		return nil, fmt.Errorf("unexpected error converting StringValue to StringValuable: %v", diags)
	}

	return stringValuable, nil
}

<<<<<<< HEAD
func (t arnType) ValueType(context.Context) attr.Value {
=======
func (arnType) ValueType(context.Context) attr.Value {
>>>>>>> 7b8c2f0f
	return ARN{}
}

func (t arnType) Validate(ctx context.Context, in tftypes.Value, path path.Path) diag.Diagnostics {
	var diags diag.Diagnostics

	if !in.IsKnown() || in.IsNull() {
		return diags
	}

	var value string
	err := in.As(&value)
	if err != nil {
		diags.AddAttributeError(
			path,
			"ARN Type Validation Error",
<<<<<<< HEAD
			"An unexpected error was encountered trying to validate an attribute value. This is always an error in the provider. Please report the following to the provider developer:\n\n"+
				fmt.Sprintf("Cannot convert value to string: %s", err),
=======
			ProviderErrorDetailPrefix+fmt.Sprintf("Cannot convert value to string: %s", err),
>>>>>>> 7b8c2f0f
		)
		return diags
	}

	if !arn.IsARN(value) {
		diags.AddAttributeError(
			path,
			"ARN Type Validation Error",
			fmt.Sprintf("Value %q cannot be parsed as an ARN.", value),
		)
		return diags
	}

	return diags
}

func ARNNull() ARN {
	return ARN{StringValue: basetypes.NewStringNull()}
}

func ARNUnknown() ARN {
	return ARN{StringValue: basetypes.NewStringUnknown()}
}

func ARNValue(value string) ARN {
	return ARN{
		StringValue: basetypes.NewStringValue(value),
		value:       errs.Must(arn.Parse(value)),
	}
}

type ARN struct {
	basetypes.StringValue
	value arn.ARN
}

func (v ARN) Equal(o attr.Value) bool {
	other, ok := o.(ARN)

	if !ok {
		return false
	}

	return v.StringValue.Equal(other.StringValue)
}

<<<<<<< HEAD
func (v ARN) Type(context.Context) attr.Type {
=======
func (ARN) Type(context.Context) attr.Type {
>>>>>>> 7b8c2f0f
	return ARNType
}

// ValueARN returns the known arn.ARN value. If ARN is null or unknown, returns {}.
func (v ARN) ValueARN() arn.ARN {
	return v.value
}<|MERGE_RESOLUTION|>--- conflicted
+++ resolved
@@ -18,12 +18,6 @@
 	"github.com/hashicorp/terraform-provider-aws/internal/errs"
 )
 
-<<<<<<< HEAD
-type arnType struct {
-	basetypes.StringType
-}
-
-=======
 // ProviderErrorDetailPrefix contains instructions for reporting provider errors to provider developers
 const ProviderErrorDetailPrefix = "An unexpected error was encountered trying to validate an attribute value. " +
 	"This is always an error in the provider. Please report the following to the provider developer:\n\n"
@@ -32,7 +26,6 @@
 	basetypes.StringType
 }
 
->>>>>>> 7b8c2f0f
 var (
 	ARNType = arnType{}
 )
@@ -53,11 +46,7 @@
 	return t.StringType.Equal(other.StringType)
 }
 
-<<<<<<< HEAD
-func (t arnType) String() string {
-=======
 func (arnType) String() string {
->>>>>>> 7b8c2f0f
 	return "ARNType"
 }
 
@@ -101,11 +90,7 @@
 	return stringValuable, nil
 }
 
-<<<<<<< HEAD
-func (t arnType) ValueType(context.Context) attr.Value {
-=======
 func (arnType) ValueType(context.Context) attr.Value {
->>>>>>> 7b8c2f0f
 	return ARN{}
 }
 
@@ -122,12 +107,7 @@
 		diags.AddAttributeError(
 			path,
 			"ARN Type Validation Error",
-<<<<<<< HEAD
-			"An unexpected error was encountered trying to validate an attribute value. This is always an error in the provider. Please report the following to the provider developer:\n\n"+
-				fmt.Sprintf("Cannot convert value to string: %s", err),
-=======
 			ProviderErrorDetailPrefix+fmt.Sprintf("Cannot convert value to string: %s", err),
->>>>>>> 7b8c2f0f
 		)
 		return diags
 	}
@@ -174,11 +154,7 @@
 	return v.StringValue.Equal(other.StringValue)
 }
 
-<<<<<<< HEAD
-func (v ARN) Type(context.Context) attr.Type {
-=======
 func (ARN) Type(context.Context) attr.Type {
->>>>>>> 7b8c2f0f
 	return ARNType
 }
 
