module testdata

go 1.24.2

<<<<<<< HEAD
toolchain go1.24.2
=======
toolchain go1.23.8
>>>>>>> 5f2ca6e3
<|MERGE_RESOLUTION|>--- conflicted
+++ resolved
@@ -1,9 +1,3 @@
 module testdata
 
-go 1.24.2
-
-<<<<<<< HEAD
-toolchain go1.24.2
-=======
-toolchain go1.23.8
->>>>>>> 5f2ca6e3
+go 1.24.2